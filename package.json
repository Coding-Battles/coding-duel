--- conflicted
+++ resolved
@@ -1,11 +1,8 @@
 {
   "dependencies": {
     "@react-oauth/google": "^0.12.2",
-<<<<<<< HEAD
     "prismjs": "^1.30.0",
-    "react-syntax-highlighter": "^15.6.1"
-=======
+    "react-syntax-highlighter": "^15.6.1",
     "framer-motion": "^12.23.0"
->>>>>>> b0297315
   }
 }