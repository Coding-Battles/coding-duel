--- conflicted
+++ resolved
@@ -153,7 +153,9 @@
 
 # Set up database dependencies for routers
 questions_router.set_database(database)
-game.set_dependencies(database, None, game_service, matchmaking_service)  # sio will be set after creation
+game.set_dependencies(
+    database, None, game_service, matchmaking_service
+)  # sio will be set after creation
 
 # Include API routers
 app.include_router(users.router, prefix="/api")
@@ -163,20 +165,13 @@
 
 
 # Create Socket.IO server with CORS and better connection settings
-<<<<<<< HEAD
 sio = create_socket_app(database, game_states, app)
 
 # Now set the socket instance for game router
 game.set_dependencies(database, sio, game_states)
-#set dependencies for matchmaking and connection events
+# set dependencies for matchmaking and connection events
 matchmaking.set_dependencies(game_states)
 connection.set_dependencies(game_states)
-=======
-sio = create_socket_app(database)
-
-# Now set the socket instance for game router
-game.set_dependencies(database, sio, game_service, matchmaking_service)
->>>>>>> 8d8ffa61
 
 # Create combined ASGI app
 socket_app = socketio.ASGIApp(sio, app)
