--- conflicted
+++ resolved
@@ -1,10 +1,6 @@
-<<<<<<< HEAD
 
 from fastapi import FastAPI, UploadFile, HTTPException, File
 from fastapi.staticfiles import StaticFiles
-=======
-from fastapi import FastAPI
->>>>>>> 71df7b91
 from pydantic import BaseModel, Field, ValidationError
 import socketio
 import uuid
@@ -32,7 +28,6 @@
     allow_headers=["*"],  # Allows all headers
 )
 
-<<<<<<< HEAD
 @app.on_event("startup")
 async def startup():
     await database.connect()
@@ -48,9 +43,6 @@
     cors_allowed_origins="*",
     async_mode='asgi'
 )
-=======
-sio = socketio.AsyncServer(cors_allowed_origins="*", async_mode="asgi")
->>>>>>> 71df7b91
 
 socket_app = socketio.ASGIApp(sio, app)
 
@@ -222,6 +214,7 @@
 
 
 
+
 if __name__ == "__main__":
     import uvicorn
 
