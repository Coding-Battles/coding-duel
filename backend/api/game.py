--- conflicted
+++ resolved
@@ -5,10 +5,7 @@
 from datetime import datetime
 from typing import Set, Optional
 import asyncio
-from backend.models.questions import (
-    RunTestCasesRequest,
-    CodeTestResult
-)
+from backend.models.questions import RunTestCasesRequest, CodeTestResult
 from backend.services.test_execution_service import TestExecutionService
 from backend.code_testing.ai_complexity_analyzer import analyze_time_complexity_ai
 from backend.models.questions import TimeComplexity
@@ -22,10 +19,12 @@
 game_service = None
 matchmaking_service = None
 
+
 @dataclass
 class EmojiRequest:
     emoji: str
     player1: str
+
 
 @dataclass
 class PlayerInfo:
@@ -33,25 +32,30 @@
     sid: str
     name: str
     anonymous: bool = True
-    game_stats: Optional[CodeTestResult] = field(default_factory=lambda: CodeTestResult(
-        message="",
-        code="",
-        player_name="",
-        opponent_id="",
-        success=False,
-        test_results=[],
-        total_passed=0,
-        total_failed=0,
-        error="",
-        complexity="",
-        implement_time=0,
-        final_time=20000
-    ))
+    game_stats: Optional[CodeTestResult] = field(
+        default_factory=lambda: CodeTestResult(
+            message="",
+            code="",
+            player_name="",
+            opponent_id="",
+            success=False,
+            test_results=[],
+            total_passed=0,
+            total_failed=0,
+            error="",
+            complexity="",
+            implement_time=0,
+            final_time=20000,
+        )
+    )
+
 
 @dataclass
 class GameState:
     game_id: str
-    players: Dict[str, PlayerInfo] = field(default_factory=dict)  # player_id -> PlayerInfo
+    players: Dict[str, PlayerInfo] = field(
+        default_factory=dict
+    )  # player_id -> PlayerInfo
     finished_players: Set[str] = field(default_factory=set)
     created_at: datetime = field(default_factory=datetime.now)
     question_name: str = ""
@@ -67,7 +71,7 @@
 
     def all_players_finished(self) -> bool:
         return len(self.finished_players) == len(self.players)
-    
+
     def get_player_name(self, player_id: str) -> Optional[str]:
         if player_id in self.players:
             return self.players[player_id].name
@@ -79,40 +83,45 @@
             return player_ids[0] if player_ids[1] == player_id else player_ids[1]
         return None
 
+
 # Game states are now managed by the centralized game_service
+
 
 def get_player_socket_id(game_id: str, player_id: str) -> Optional[str]:
     """Get player's socket ID from matchmaking service."""
     game_info = matchmaking_service.get_game_info(game_id)
     if not game_info:
         return None
-    
+
     for player in game_info["players"]:
         if player["id"] == player_id:
             return player["sid"]
     return None
+
 
 def get_player_name(game_id: str, player_id: str) -> Optional[str]:
     """Get player's name from matchmaking service."""
     game_info = matchmaking_service.get_game_info(game_id)
     if not game_info:
         return None
-    
+
     for player in game_info["players"]:
         if player["id"] == player_id:
             return player["name"]
     return None
+
 
 def get_opponent_id(game_id: str, player_id: str) -> Optional[str]:
     """Get opponent's ID from matchmaking service."""
     game_info = matchmaking_service.get_game_info(game_id)
     if not game_info:
         return None
-    
+
     for player in game_info["players"]:
         if player["id"] != player_id:
             return player["id"]
     return None
+
 
 def get_score(timeComplexity: str, implementTime: int) -> int:
     """Convert time complexity string to a score."""
@@ -132,6 +141,7 @@
 
     return implementTime - timeReduction
 
+
 async def save_game_to_history(players: List[PlayerInfo]):
     """Save game history to the database."""
     try:
@@ -147,7 +157,7 @@
             logger.info(f"Game history saved with DB ID: {db_game_id}")
         else:
             raise Exception("Failed to insert game record")
-        
+
         participant_query = """
         INSERT INTO game_participants (game_id, player_name, player_code, 
                                     implement_time, time_complexity, final_time, user_id)
@@ -172,51 +182,55 @@
                     "implement_time": player_stats.implement_time,
                     "time_complexity": player_stats.complexity,
                     "final_time": player_stats.final_time,
-                    "user_id": player.id
+                    "user_id": player.id,
                 }
                 await database.execute(query=participant_query, values=values)
-            if(not player.anonymous):
+            if not player.anonymous:
                 logger.info(f"Storing game ID {db_game_id} for player {player.id}")
                 try:
-                    values = {
-                        "game_id": db_game_id,
-                        "user_id": player.id
-                    }
-                    await database.execute(
-                        query=store_game_id_query,
-                        values=values
+                    values = {"game_id": db_game_id, "user_id": player.id}
+                    await database.execute(query=store_game_id_query, values=values)
+                except Exception as e:
+                    logger.error(
+                        f"Error storing game ID {db_game_id} for player {player.id}: {str(e)}"
                     )
-                except Exception as e:
-                    logger.error(f"Error storing game ID {db_game_id} for player {player.id}: {str(e)}")
-    
+
     except Exception as e:
         logger.error(f"Database error while saving game history: {str(e)}")
 
+
 @router.post("/{game_id}/send-emoji")
 async def send_emoji(game_id: str, data: EmojiRequest):
-    player1 = data.player1 #id
+    player1 = data.player1  # id
     emoji = data.emoji
     """Endpoint to send emoji from player to opponent."""
-    logger.info(f"🚀 [ENTRY DEBUG] /send-emoji called for game {game_id} by player {player1} with emoji {emoji}")
+    logger.info(
+        f"🚀 [ENTRY DEBUG] /send-emoji called for game {game_id} by player {player1} with emoji {emoji}"
+    )
     game_state = game_service.get_game(game_id)
     if not game_state:
         raise HTTPException(status_code=404, detail="Game not found")
-    
+
     if len(game_state.players) != 2:
-        raise HTTPException(status_code=400, detail="Emoji can only be sent in 2-player games")
-    
+        raise HTTPException(
+            status_code=400, detail="Emoji can only be sent in 2-player games"
+        )
+
     opponent_id = get_opponent_id(game_id, player1)
     if not opponent_id:
         raise HTTPException(status_code=404, detail="Opponent not found in game")
-    
+
     opponent_sid = get_player_socket_id(game_id, opponent_id)
     if not opponent_sid:
         raise HTTPException(status_code=404, detail="Opponent socket not found")
-    
+
     # Emit emoji to opponent
-    await sio.emit("emoji_received", {"emoji": emoji, "from": player1}, room=opponent_sid)
-    
+    await sio.emit(
+        "emoji_received", {"emoji": emoji, "from": player1}, room=opponent_sid
+    )
+
     return {"message": "Emoji sent successfully"}
+
 
 @router.post("/{game_id}/run-all-tests", response_model=CodeTestResult)
 async def run_all_tests(game_id: str, request: RunTestCasesRequest):
@@ -226,8 +240,10 @@
     print(f"🚀 [ENTRY DEBUG] Available games: {list(game_service.active_games.keys())}")
     logger.info(f"🚀 [ENTRY DEBUG] /run-all-tests called for game {game_id}")
     logger.info(f"🚀 [ENTRY DEBUG] Player ID: {request.player_id}")
-    logger.info(f"🚀 [ENTRY DEBUG] Available games: {list(game_service.active_games.keys())}")
-    
+    logger.info(
+        f"🚀 [ENTRY DEBUG] Available games: {list(game_service.active_games.keys())}"
+    )
+
     # Check if game exists
     game_state = game_service.get_game(game_id)
     if not game_state:
@@ -235,15 +251,19 @@
         raise HTTPException(status_code=404, detail="Game not found")
     player_id = request.player_id
 
-    logger.info(f"🚀 [ENTRY DEBUG] Game found, players in game {game_id}: {game_state.players}")
+    logger.info(
+        f"🚀 [ENTRY DEBUG] Game found, players in game {game_id}: {game_state.players}"
+    )
 
     # Verify player is in this game
     if player_id not in game_state.players:
         logger.error(f"🚀 [ENTRY DEBUG] Player {player_id} not in game {game_id}")
         raise HTTPException(status_code=403, detail="Player not in this game")
-        
-    logger.info(f"🚀 [ENTRY DEBUG] Player verified, starting test execution") #need to replace opponent_id with array of ids for multiple players
-    try: 
+
+    logger.info(
+        f"🚀 [ENTRY DEBUG] Player verified, starting test execution"
+    )  # need to replace opponent_id with array of ids for multiple players
+    try:
         test_results = TestExecutionService.execute_test_cases(request)
 
         # Get opponent info
@@ -251,73 +271,107 @@
         opponent_player_info = None
         opponent_sid = None
 
-        print(f"🔍 [OPPONENT DEBUG] Player {player_id} finished tests. Opponent ID: {opponent_id}")
-        print(f"🔍 [OPPONENT DEBUG] Game state players: {list(game_state.players.keys())}")
-        logger.info(f"🔍 [OPPONENT DEBUG] Player {player_id} finished tests. Opponent ID: {opponent_id}")
-        logger.info(f"🔍 [OPPONENT DEBUG] Game state players: {list(game_state.players.keys())}")
+        print(
+            f"🔍 [OPPONENT DEBUG] Player {player_id} finished tests. Opponent ID: {opponent_id}"
+        )
+        print(
+            f"🔍 [OPPONENT DEBUG] Game state players: {list(game_state.players.keys())}"
+        )
+        logger.info(
+            f"🔍 [OPPONENT DEBUG] Player {player_id} finished tests. Opponent ID: {opponent_id}"
+        )
+        logger.info(
+            f"🔍 [OPPONENT DEBUG] Game state players: {list(game_state.players.keys())}"
+        )
 
         complexity = "N/A"
 
-        if(test_results.success):
+        if test_results.success:
             # Submit solution to game service
             submission_data = {
                 "success": True,
                 "code": request.code,
                 "timer": request.timer,
-                "test_results": test_results.test_results
+                "test_results": test_results.test_results,
             }
             game_service.submit_solution(game_id, player_id, submission_data)
-            
+
             if opponent_id:
                 # Emit to opponent only (don't expose full test results)
                 player_name = get_player_name(game_id, player_id)
                 opponent_sid = get_player_socket_id(game_id, opponent_id)
-                logger.info(f"🔍 [OPPONENT DEBUG] SUCCESS: Player {player_name} (ID: {player_id}) passed all tests")
-                logger.info(f"🔍 [OPPONENT DEBUG] SUCCESS: Opponent SID: {opponent_sid}")
-                
+                logger.info(
+                    f"🔍 [OPPONENT DEBUG] SUCCESS: Player {player_name} (ID: {player_id}) passed all tests"
+                )
+                logger.info(
+                    f"🔍 [OPPONENT DEBUG] SUCCESS: Opponent SID: {opponent_sid}"
+                )
+
                 complexity_response = analyze_time_complexity_ai(request.code)
                 complexity = complexity_response if complexity_response else "N/A"
-                logger.info(f"🔍 [OPPONENT DEBUG] SUCCESS: Complexity analysis: {complexity}")
+                logger.info(
+                    f"🔍 [OPPONENT DEBUG] SUCCESS: Complexity analysis: {complexity}"
+                )
 
                 test_result = CodeTestResult(
-                        message="Your opponent has finished their tests!",
-                        code=request.code,
-                        player_name=player_name,
-                        opponent_id=player_id,
-                        success=test_results.success,
-                        test_results= test_results.test_results,
-                        error=None,
-                        total_passed= test_results.total_passed,
-                        total_failed= test_results.total_failed if hasattr(test_results, 'total_failed') else 0,
-                        complexity=complexity,
-                        implement_time=request.timer,
-                        final_time= get_score(complexity, request.timer),
-                    )
-                
+                    message="Your opponent has finished their tests!",
+                    code=request.code,
+                    player_name=player_name,
+                    opponent_id=player_id,
+                    success=test_results.success,
+                    test_results=test_results.test_results,
+                    error=None,
+                    total_passed=test_results.total_passed,
+                    total_failed=(
+                        test_results.total_failed
+                        if hasattr(test_results, "total_failed")
+                        else 0
+                    ),
+                    complexity=complexity,
+                    implement_time=request.timer,
+                    final_time=get_score(complexity, request.timer),
+                )
+
                 # Game stats are now handled by the game service
-                print(f"🔍 [OPPONENT DEBUG] SUCCESS: About to emit 'opponent_submitted' to room {opponent_sid}")
-                logger.info(f"🔍 [OPPONENT DEBUG] SUCCESS: About to emit 'opponent_submitted' to room {opponent_sid}")
+                print(
+                    f"🔍 [OPPONENT DEBUG] SUCCESS: About to emit 'opponent_submitted' to room {opponent_sid}"
+                )
+                logger.info(
+                    f"🔍 [OPPONENT DEBUG] SUCCESS: About to emit 'opponent_submitted' to room {opponent_sid}"
+                )
                 await sio.emit(
-                    "opponent_submitted", 
-                    test_result.model_dump(), 
-                    room=opponent_sid
-                )
-                print(f"🔍 [OPPONENT DEBUG] SUCCESS: Successfully emitted 'opponent_submitted' event")
-                logger.info(f"🔍 [OPPONENT DEBUG] SUCCESS: Successfully emitted 'opponent_submitted' event")
-                
-                logger.info(f"✅ Notified opponent {opponent_id} that {player_id} finished with success")
+                    "opponent_submitted", test_result.model_dump(), room=opponent_sid
+                )
+                print(
+                    f"🔍 [OPPONENT DEBUG] SUCCESS: Successfully emitted 'opponent_submitted' event"
+                )
+                logger.info(
+                    f"🔍 [OPPONENT DEBUG] SUCCESS: Successfully emitted 'opponent_submitted' event"
+                )
+
+                logger.info(
+                    f"✅ Notified opponent {opponent_id} that {player_id} finished with success"
+                )
         else:
-            logger.warning(f"{test_results.total_passed} out of {test_results.total_passed + test_results.total_failed} test cases passed.")
+            logger.warning(
+                f"{test_results.total_passed} out of {test_results.total_passed + test_results.total_failed} test cases passed."
+            )
             # Emit to opponent only (don't expose full test results)
             if opponent_id:
                 opponent_player_name = get_player_name(game_id, opponent_id)
                 opponent_sid = get_player_socket_id(game_id, opponent_id)
-                logger.info(f"🔍 [OPPONENT DEBUG] PARTIAL: Player {player_id} passed {test_results.total_passed}/{test_results.total_passed + test_results.total_failed} tests")
-                logger.info(f"🔍 [OPPONENT DEBUG] PARTIAL: Opponent SID: {opponent_sid}")
-            
-            logger.info(f"🔍 [OPPONENT DEBUG] PARTIAL: About to emit 'opponent_submitted' to room {opponent_sid}")
+                logger.info(
+                    f"🔍 [OPPONENT DEBUG] PARTIAL: Player {player_id} passed {test_results.total_passed}/{test_results.total_passed + test_results.total_failed} tests"
+                )
+                logger.info(
+                    f"🔍 [OPPONENT DEBUG] PARTIAL: Opponent SID: {opponent_sid}"
+                )
+
+            logger.info(
+                f"🔍 [OPPONENT DEBUG] PARTIAL: About to emit 'opponent_submitted' to room {opponent_sid}"
+            )
             await sio.emit(
-                "opponent_submitted", 
+                "opponent_submitted",
                 CodeTestResult(
                     message=f"Your opponents code has passed {test_results.total_passed} out of {test_results.total_passed + test_results.total_failed} test cases.",
                     code=request.code,
@@ -327,76 +381,77 @@
                     test_results=test_results.test_results,
                     error=None,
                     total_passed=test_results.total_passed,
-                    total_failed=test_results.total_failed if hasattr(test_results, 'total_failed') else 0,
+                    total_failed=(
+                        test_results.total_failed
+                        if hasattr(test_results, "total_failed")
+                        else 0
+                    ),
                     complexity=complexity,
                     implement_time=request.timer,
-                    final_time= 0  # No final time if tests failed,
-                ).model_dump(), 
-                room=opponent_sid
-            )
-            logger.info(f"🔍 [OPPONENT DEBUG] PARTIAL: Successfully emitted 'opponent_submitted' event")
-            
-            logger.info(f"⚠️ Notified opponent {opponent_id} that {player_id} finished with partial success")
+                    final_time=0,  # No final time if tests failed,
+                ).model_dump(),
+                room=opponent_sid,
+            )
+            logger.info(
+                f"🔍 [OPPONENT DEBUG] PARTIAL: Successfully emitted 'opponent_submitted' event"
+            )
+
+            logger.info(
+                f"⚠️ Notified opponent {opponent_id} that {player_id} finished with partial success"
+            )
 
         # If all players finished, emit game completion
-<<<<<<< HEAD
         if game_state.all_players_finished():
-            print(f"🔍 [OPPONENT DEBUG] All players finished in game {game_id}, saving history")
-            await save_game_to_history(
-                list(game_state.players.values())
-            )
-=======
-        updated_game_state = game_service.get_game(game_id)
-        if updated_game_state and updated_game_state.status.value == "finished":
-            # Create player info for save_game_to_history
-            player_infos = []
-            game_info = matchmaking_service.get_game_info(game_id)
-            if game_info:
-                for player_data in game_info["players"]:
-                    player_info = PlayerInfo(
-                        id=player_data["id"],
-                        sid=player_data["sid"],
-                        name=player_data["name"],
-                        anonymous=player_data.get("anonymous", True)
-                    )
-                    player_infos.append(player_info)
-            
-            await save_game_to_history(player_infos)
->>>>>>> 8d8ffa61
+            print(
+                f"🔍 [OPPONENT DEBUG] All players finished in game {game_id}, saving history"
+            )
+            await save_game_to_history(list(game_state.players.values()))
             await sio.emit(
                 "game_completed",
                 {"message": "All players have finished!"},
-                room=game_id
+                room=game_id,
             )
             logger.info(f"Game {game_id} completed - all players finished")
 
         if test_results.success:
-            logger.info(f"All {test_results.total_passed} test cases passed successfully for player {player_id}.")
+            logger.info(
+                f"All {test_results.total_passed} test cases passed successfully for player {player_id}."
+            )
         else:
-            total_failed = getattr(test_results, 'total_failed', 0)
-            logger.warning(f"{test_results.total_passed} out of {test_results.total_passed + total_failed} test cases passed for player {player_id}.")
-
-        logger.info(f"Complexity analysis for player {player_id}: {complexity} timer {request.timer}ms")
+            total_failed = getattr(test_results, "total_failed", 0)
+            logger.warning(
+                f"{test_results.total_passed} out of {test_results.total_passed + total_failed} test cases passed for player {player_id}."
+            )
+
+        logger.info(
+            f"Complexity analysis for player {player_id}: {complexity} timer {request.timer}ms"
+        )
         finalTime = get_score(complexity, request.timer)
-        logger.info(f"Final time for player {player_id} is {finalTime}ms based on complexity {complexity} and implementation time {request.timer}ms")
+        logger.info(
+            f"Final time for player {player_id} is {finalTime}ms based on complexity {complexity} and implementation time {request.timer}ms"
+        )
 
         results = CodeTestResult(
             message="Test execution completed",
             code=request.code,
             opponent_id=opponent_id,
-            player_name= get_player_name(game_id, player_id),
+            player_name=get_player_name(game_id, player_id),
             success=test_results.success,
             test_results=test_results.test_results,
             total_passed=test_results.total_passed,
-            total_failed=test_results.total_failed if hasattr(test_results, 'total_failed') else 0,
+            total_failed=(
+                test_results.total_failed
+                if hasattr(test_results, "total_failed")
+                else 0
+            ),
             error=test_results.error,
-            complexity= complexity,  # Complexity will be sent separately to opponent
+            complexity=complexity,  # Complexity will be sent separately to opponent
             implement_time=request.timer,
-            final_time= finalTime
+            final_time=finalTime,
         )
 
         return results
-    
+
     except FileNotFoundError as e:
         raise HTTPException(status_code=404, detail=str(e))
     except ValueError as e:
@@ -405,7 +460,10 @@
         logger.error(f"Unexpected error in /run-all-tests: {str(e)}")
         raise HTTPException(status_code=500, detail=f"Internal server error: {str(e)}")
 
-def set_dependencies(db, socketio_instance, game_service_instance, matchmaking_service_instance):
+
+def set_dependencies(
+    db, socketio_instance, game_service_instance, matchmaking_service_instance
+):
     """Set dependencies from main.py"""
     global database, sio, game_service, matchmaking_service
     database = db
