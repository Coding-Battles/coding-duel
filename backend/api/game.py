--- conflicted
+++ resolved
@@ -5,10 +5,7 @@
 from datetime import datetime
 from typing import Set, Optional
 import asyncio
-from backend.models.questions import (
-    RunTestCasesRequest,
-    CodeTestResult
-)
+from backend.models.questions import RunTestCasesRequest, CodeTestResult
 from backend.services.test_execution_service import TestExecutionService
 from backend.code_testing.ai_complexity_analyzer import analyze_time_complexity_ai
 from backend.models.questions import TimeComplexity
@@ -19,11 +16,13 @@
 # These will be injected from main.py
 database = None
 sio = None
+
 
 @dataclass
 class EmojiRequest:
     emoji: str
     player1: str
+
 
 @dataclass
 class PlayerInfo:
@@ -31,31 +30,34 @@
     sid: str
     name: str
     anonymous: bool = True
-    game_stats: Optional[CodeTestResult] = field(default_factory=lambda: CodeTestResult(
-        message="",
-        code="",
-        player_name="",
-        opponent_id="",
-        success=False,
-        test_results=[],
-        total_passed=0,
-        total_failed=0,
-        error="",
-        complexity="",
-        implement_time=0,
-        final_time=20000
-    ))
+    game_stats: Optional[CodeTestResult] = field(
+        default_factory=lambda: CodeTestResult(
+            message="",
+            code="",
+            player_name="",
+            opponent_id="",
+            success=False,
+            test_results=[],
+            total_passed=0,
+            total_failed=0,
+            error="",
+            complexity="",
+            implement_time=0,
+            final_time=20000,
+        )
+    )
+
 
 @dataclass
 class GameState:
     game_id: str
-    players: Dict[str, PlayerInfo] = field(default_factory=dict)  # player_id -> PlayerInfo
+    players: Dict[str, PlayerInfo] = field(
+        default_factory=dict
+    )  # player_id -> PlayerInfo
     finished_players: Set[str] = field(default_factory=set)
     created_at: datetime = field(default_factory=datetime.now)
     question_name: str = ""
-<<<<<<< HEAD
-=======
-    
+
     # Player code storage for opponent code feature
     player1: str = ""
     player2: str = ""
@@ -63,19 +65,24 @@
     player2_code: str = ""
     player1_code_timestamp: Optional[float] = None
     player2_code_timestamp: Optional[float] = None
-    
+
     # Language-aware code storage (per player per language)
-    player_codes: Dict[str, Dict[str, str]] = field(default_factory=dict)  # {player_id: {language: code}}
-    player_code_timestamps: Dict[str, Dict[str, float]] = field(default_factory=dict)  # {player_id: {language: timestamp}}
-    current_languages: Dict[str, str] = field(default_factory=dict)  # {player_id: current_language}
-    
+    player_codes: Dict[str, Dict[str, str]] = field(
+        default_factory=dict
+    )  # {player_id: {language: code}}
+    player_code_timestamps: Dict[str, Dict[str, float]] = field(
+        default_factory=dict
+    )  # {player_id: {language: timestamp}}
+    current_languages: Dict[str, str] = field(
+        default_factory=dict
+    )  # {player_id: current_language}
+
     # Game timing synchronization
     game_start_time: Optional[float] = None
     players_joined: Set[str] = field(default_factory=set)
-    
+
     # Starter code for comparison (language -> code)
     starter_codes: Dict[str, str] = field(default_factory=dict)
->>>>>>> 8e436e04
 
     def is_player_finished(self, player_id: str) -> bool:
         return player_id in self.finished_players
@@ -88,7 +95,7 @@
 
     def all_players_finished(self) -> bool:
         return len(self.finished_players) == len(self.players)
-    
+
     def get_player_name(self, player_id: str) -> Optional[str]:
         if player_id in self.players:
             return self.players[player_id].name
@@ -100,8 +107,10 @@
             return player_ids[0] if player_ids[1] == player_id else player_ids[1]
         return None
 
+
 # Global game states - will be managed from main.py
 game_states: Dict[str, GameState] = {}
+
 
 def get_score(timeComplexity: str, implementTime: int) -> int:
     """Convert time complexity string to a score."""
@@ -121,6 +130,7 @@
 
     return implementTime - timeReduction
 
+
 async def save_game_to_history(players: List[PlayerInfo]):
     """Save game history to the database."""
     try:
@@ -136,7 +146,7 @@
             logger.info(f"Game history saved with DB ID: {db_game_id}")
         else:
             raise Exception("Failed to insert game record")
-        
+
         participant_query = """
         INSERT INTO game_participants (game_id, player_name, player_code, 
                                     implement_time, time_complexity, final_time, user_id)
@@ -161,52 +171,58 @@
                     "implement_time": player_stats.implement_time,
                     "time_complexity": player_stats.complexity,
                     "final_time": player_stats.final_time,
-                    "user_id": player.id
+                    "user_id": player.id,
                 }
                 await database.execute(query=participant_query, values=values)
-            if(not player.anonymous):
+            if not player.anonymous:
                 logger.info(f"Storing game ID {db_game_id} for player {player.id}")
                 try:
-                    values = {
-                        "game_id": db_game_id,
-                        "user_id": player.id
-                    }
-                    await database.execute(
-                        query=store_game_id_query,
-                        values=values
+                    values = {"game_id": db_game_id, "user_id": player.id}
+                    await database.execute(query=store_game_id_query, values=values)
+                except Exception as e:
+                    logger.error(
+                        f"Error storing game ID {db_game_id} for player {player.id}: {str(e)}"
                     )
-                except Exception as e:
-                    logger.error(f"Error storing game ID {db_game_id} for player {player.id}: {str(e)}")
-    
+
     except Exception as e:
         logger.error(f"Database error while saving game history: {str(e)}")
 
+
 @router.post("/{game_id}/send-emoji")
 async def send_emoji(game_id: str, data: EmojiRequest):
-    logger.info(f"🚀 [ENTRY DEBUG] /send-emoji called for game {game_id} by player {data.player1} with emoji {data.emoji}")
-    player1 = data.player1 #id
+    logger.info(
+        f"🚀 [ENTRY DEBUG] /send-emoji called for game {game_id} by player {data.player1} with emoji {data.emoji}"
+    )
+    player1 = data.player1  # id
     emoji = data.emoji
     """Endpoint to send emoji from player to opponent."""
-    logger.info(f"🚀 [ENTRY DEBUG] /send-emoji called for game {game_id} by player {player1} with emoji {emoji}")
+    logger.info(
+        f"🚀 [ENTRY DEBUG] /send-emoji called for game {game_id} by player {player1} with emoji {emoji}"
+    )
     if game_id not in game_states:
         raise HTTPException(status_code=404, detail="Game not found")
-    
+
     game_state = game_states[game_id]
     players = list(game_state.players.values())
-    
+
     if len(players) != 2:
-        raise HTTPException(status_code=400, detail="Emoji can only be sent in 2-player games")
-    
+        raise HTTPException(
+            status_code=400, detail="Emoji can only be sent in 2-player games"
+        )
+
     opponent_id = game_state.get_opponent_id(player1)
     if (opponent_id is None) or (opponent_id not in game_state.players):
         raise HTTPException(status_code=404, detail="Opponent not found in game")
-    
+
     opponent_sid = game_state.players[opponent_id].sid
-    
+
     # Emit emoji to opponent
-    await sio.emit("emoji_received", {"emoji": emoji, "from": player1}, room=opponent_sid)
-    
+    await sio.emit(
+        "emoji_received", {"emoji": emoji, "from": player1}, room=opponent_sid
+    )
+
     return {"message": "Emoji sent successfully"}
+
 
 @router.post("/{game_id}/run-all-tests", response_model=CodeTestResult)
 async def run_all_tests(game_id: str, request: RunTestCasesRequest):
@@ -217,24 +233,28 @@
     logger.info(f"🚀 [ENTRY DEBUG] /run-all-tests called for game {game_id}")
     logger.info(f"🚀 [ENTRY DEBUG] Player ID: {request.player_id}")
     logger.info(f"🚀 [ENTRY DEBUG] Available games: {list(game_states.keys())}")
-    
+
     # Check if game exists
     if game_id not in game_states:
         logger.error(f"🚀 [ENTRY DEBUG] Game {game_id} not found in game_states")
         raise HTTPException(status_code=404, detail="Game not found")
-    
+
     game_state = game_states[game_id]
     player_id = request.player_id
 
-    logger.info(f"🚀 [ENTRY DEBUG] Game found, players in game {game_id}: {game_state.players}")
+    logger.info(
+        f"🚀 [ENTRY DEBUG] Game found, players in game {game_id}: {game_state.players}"
+    )
 
     # Verify player is in this game
     if player_id not in game_state.players:
         logger.error(f"🚀 [ENTRY DEBUG] Player {player_id} not in game {game_id}")
         raise HTTPException(status_code=403, detail="Player not in this game")
-        
-    logger.info(f"🚀 [ENTRY DEBUG] Player verified, starting test execution") #need to replace opponent_id with array of ids for multiple players
-    try: 
+
+    logger.info(
+        f"🚀 [ENTRY DEBUG] Player verified, starting test execution"
+    )  # need to replace opponent_id with array of ids for multiple players
+    try:
         test_results = TestExecutionService.execute_test_cases(request)
 
         # Get opponent info
@@ -242,66 +262,100 @@
         opponent_player_info = None
         opponent_sid = None
 
-        print(f"🔍 [OPPONENT DEBUG] Player {player_id} finished tests. Opponent ID: {opponent_id}")
-        print(f"🔍 [OPPONENT DEBUG] Game state players: {list(game_state.players.keys())}")
-        logger.info(f"🔍 [OPPONENT DEBUG] Player {player_id} finished tests. Opponent ID: {opponent_id}")
-        logger.info(f"🔍 [OPPONENT DEBUG] Game state players: {list(game_state.players.keys())}")
+        print(
+            f"🔍 [OPPONENT DEBUG] Player {player_id} finished tests. Opponent ID: {opponent_id}"
+        )
+        print(
+            f"🔍 [OPPONENT DEBUG] Game state players: {list(game_state.players.keys())}"
+        )
+        logger.info(
+            f"🔍 [OPPONENT DEBUG] Player {player_id} finished tests. Opponent ID: {opponent_id}"
+        )
+        logger.info(
+            f"🔍 [OPPONENT DEBUG] Game state players: {list(game_state.players.keys())}"
+        )
 
         complexity = "N/A"
 
-        if(test_results.success):
+        if test_results.success:
             game_state.mark_player_finished(player_id)
-            
+
             if opponent_id:
                 # Emit to opponent only (don't expose full test results)
                 player_name = game_state.get_player_name(player_id)
                 opponent_sid = game_state.players[opponent_id].sid
-                logger.info(f"🔍 [OPPONENT DEBUG] SUCCESS: Player {player_name} (ID: {player_id}) passed all tests")
-                logger.info(f"🔍 [OPPONENT DEBUG] SUCCESS: Opponent SID: {opponent_sid}")
-                
+                logger.info(
+                    f"🔍 [OPPONENT DEBUG] SUCCESS: Player {player_name} (ID: {player_id}) passed all tests"
+                )
+                logger.info(
+                    f"🔍 [OPPONENT DEBUG] SUCCESS: Opponent SID: {opponent_sid}"
+                )
+
                 complexity_response = analyze_time_complexity_ai(request.code)
                 complexity = complexity_response if complexity_response else "N/A"
-                logger.info(f"🔍 [OPPONENT DEBUG] SUCCESS: Complexity analysis: {complexity}")
+                logger.info(
+                    f"🔍 [OPPONENT DEBUG] SUCCESS: Complexity analysis: {complexity}"
+                )
 
                 test_result = CodeTestResult(
-                        message="Your opponent has finished their tests!",
-                        code=request.code,
-                        player_name=player_name,
-                        opponent_id=player_id,
-                        success=test_results.success,
-                        test_results= test_results.test_results,
-                        error=None,
-                        total_passed= test_results.total_passed,
-                        total_failed= test_results.total_failed if hasattr(test_results, 'total_failed') else 0,
-                        complexity=complexity,
-                        implement_time=request.timer,
-                        final_time= get_score(complexity, request.timer),
-                    )
-                
+                    message="Your opponent has finished their tests!",
+                    code=request.code,
+                    player_name=player_name,
+                    opponent_id=player_id,
+                    success=test_results.success,
+                    test_results=test_results.test_results,
+                    error=None,
+                    total_passed=test_results.total_passed,
+                    total_failed=(
+                        test_results.total_failed
+                        if hasattr(test_results, "total_failed")
+                        else 0
+                    ),
+                    complexity=complexity,
+                    implement_time=request.timer,
+                    final_time=get_score(complexity, request.timer),
+                )
+
                 game_state.players[player_id].game_stats = test_result
-                print(f"🔍 [OPPONENT DEBUG] SUCCESS: About to emit 'opponent_submitted' to room {opponent_sid}")
-                logger.info(f"🔍 [OPPONENT DEBUG] SUCCESS: About to emit 'opponent_submitted' to room {opponent_sid}")
+                print(
+                    f"🔍 [OPPONENT DEBUG] SUCCESS: About to emit 'opponent_submitted' to room {opponent_sid}"
+                )
+                logger.info(
+                    f"🔍 [OPPONENT DEBUG] SUCCESS: About to emit 'opponent_submitted' to room {opponent_sid}"
+                )
                 await sio.emit(
-                    "opponent_submitted", 
-                    test_result.model_dump(), 
-                    room=opponent_sid
-                )
-                print(f"🔍 [OPPONENT DEBUG] SUCCESS: Successfully emitted 'opponent_submitted' event")
-                logger.info(f"🔍 [OPPONENT DEBUG] SUCCESS: Successfully emitted 'opponent_submitted' event")
-                
-                logger.info(f"✅ Notified opponent {opponent_id} that {player_id} finished with success")
+                    "opponent_submitted", test_result.model_dump(), room=opponent_sid
+                )
+                print(
+                    f"🔍 [OPPONENT DEBUG] SUCCESS: Successfully emitted 'opponent_submitted' event"
+                )
+                logger.info(
+                    f"🔍 [OPPONENT DEBUG] SUCCESS: Successfully emitted 'opponent_submitted' event"
+                )
+
+                logger.info(
+                    f"✅ Notified opponent {opponent_id} that {player_id} finished with success"
+                )
         else:
-            logger.warning(f"{test_results.total_passed} out of {test_results.total_passed + test_results.total_failed} test cases passed.")
+            logger.warning(
+                f"{test_results.total_passed} out of {test_results.total_passed + test_results.total_failed} test cases passed."
+            )
             # Emit to opponent only (don't expose full test results)
             if opponent_id:
                 opponent_player_info = game_state.players[opponent_id]
                 opponent_sid = opponent_player_info.sid
-                logger.info(f"🔍 [OPPONENT DEBUG] PARTIAL: Player {player_id} passed {test_results.total_passed}/{test_results.total_passed + test_results.total_failed} tests")
-                logger.info(f"🔍 [OPPONENT DEBUG] PARTIAL: Opponent SID: {opponent_sid}")
-            
-            logger.info(f"🔍 [OPPONENT DEBUG] PARTIAL: About to emit 'opponent_submitted' to room {opponent_sid}")
+                logger.info(
+                    f"🔍 [OPPONENT DEBUG] PARTIAL: Player {player_id} passed {test_results.total_passed}/{test_results.total_passed + test_results.total_failed} tests"
+                )
+                logger.info(
+                    f"🔍 [OPPONENT DEBUG] PARTIAL: Opponent SID: {opponent_sid}"
+                )
+
+            logger.info(
+                f"🔍 [OPPONENT DEBUG] PARTIAL: About to emit 'opponent_submitted' to room {opponent_sid}"
+            )
             await sio.emit(
-                "opponent_submitted", 
+                "opponent_submitted",
                 CodeTestResult(
                     message=f"Your opponents code has passed {test_results.total_passed} out of {test_results.total_passed + test_results.total_failed} test cases.",
                     code=request.code,
@@ -311,57 +365,77 @@
                     test_results=test_results.test_results,
                     error=None,
                     total_passed=test_results.total_passed,
-                    total_failed=test_results.total_failed if hasattr(test_results, 'total_failed') else 0,
+                    total_failed=(
+                        test_results.total_failed
+                        if hasattr(test_results, "total_failed")
+                        else 0
+                    ),
                     complexity=complexity,
                     implement_time=request.timer,
-                    final_time= 0  # No final time if tests failed,
-                ).model_dump(), 
-                room=opponent_sid
-            )
-            logger.info(f"🔍 [OPPONENT DEBUG] PARTIAL: Successfully emitted 'opponent_submitted' event")
-            
-            logger.info(f"⚠️ Notified opponent {opponent_id} that {player_id} finished with partial success")
+                    final_time=0,  # No final time if tests failed,
+                ).model_dump(),
+                room=opponent_sid,
+            )
+            logger.info(
+                f"🔍 [OPPONENT DEBUG] PARTIAL: Successfully emitted 'opponent_submitted' event"
+            )
+
+            logger.info(
+                f"⚠️ Notified opponent {opponent_id} that {player_id} finished with partial success"
+            )
 
         # If all players finished, emit game completion
         if game_state.all_players_finished():
-            print(f"🔍 [OPPONENT DEBUG] All players finished in game {game_id}, saving history")
-            await save_game_to_history(
-                list(game_state.players.values())
-            )
+            print(
+                f"🔍 [OPPONENT DEBUG] All players finished in game {game_id}, saving history"
+            )
+            await save_game_to_history(list(game_state.players.values()))
             await sio.emit(
                 "game_completed",
                 {"message": "All players have finished!"},
-                room=game_id
+                room=game_id,
             )
             logger.info(f"Game {game_id} completed - all players finished")
 
         if test_results.success:
-            logger.info(f"All {test_results.total_passed} test cases passed successfully for player {player_id}.")
+            logger.info(
+                f"All {test_results.total_passed} test cases passed successfully for player {player_id}."
+            )
         else:
-            total_failed = getattr(test_results, 'total_failed', 0)
-            logger.warning(f"{test_results.total_passed} out of {test_results.total_passed + total_failed} test cases passed for player {player_id}.")
-
-        logger.info(f"Complexity analysis for player {player_id}: {complexity} timer {request.timer}ms")
+            total_failed = getattr(test_results, "total_failed", 0)
+            logger.warning(
+                f"{test_results.total_passed} out of {test_results.total_passed + total_failed} test cases passed for player {player_id}."
+            )
+
+        logger.info(
+            f"Complexity analysis for player {player_id}: {complexity} timer {request.timer}ms"
+        )
         finalTime = get_score(complexity, request.timer)
-        logger.info(f"Final time for player {player_id} is {finalTime}ms based on complexity {complexity} and implementation time {request.timer}ms")
+        logger.info(
+            f"Final time for player {player_id} is {finalTime}ms based on complexity {complexity} and implementation time {request.timer}ms"
+        )
 
         results = CodeTestResult(
             message="Test execution completed",
             code=request.code,
             opponent_id=opponent_id,
-            player_name= game_state.get_player_name(player_id),
+            player_name=game_state.get_player_name(player_id),
             success=test_results.success,
             test_results=test_results.test_results,
             total_passed=test_results.total_passed,
-            total_failed=test_results.total_failed if hasattr(test_results, 'total_failed') else 0,
+            total_failed=(
+                test_results.total_failed
+                if hasattr(test_results, "total_failed")
+                else 0
+            ),
             error=test_results.error,
-            complexity= complexity,  # Complexity will be sent separately to opponent
+            complexity=complexity,  # Complexity will be sent separately to opponent
             implement_time=request.timer,
-            final_time= finalTime
+            final_time=finalTime,
         )
 
         return results
-    
+
     except FileNotFoundError as e:
         raise HTTPException(status_code=404, detail=str(e))
     except ValueError as e:
@@ -370,6 +444,7 @@
         logger.error(f"Unexpected error in /run-all-tests: {str(e)}")
         raise HTTPException(status_code=500, detail=f"Internal server error: {str(e)}")
 
+
 def set_dependencies(db, socketio_instance, game_states_dict):
     """Set dependencies from main.py"""
     global database, sio, game_states
