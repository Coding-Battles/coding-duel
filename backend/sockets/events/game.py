--- conflicted
+++ resolved
@@ -22,8 +22,6 @@
         f"🔧 [SYNC DEBUG] Socket events received game_states id: {id(game_states_param)}"
     )
     game_service.set_dependencies(game_states_param)
-
-
 
 
 async def schedule_delayed_code_emission(
@@ -114,8 +112,6 @@
     )
 
 
-
-
 def register_events(sio):
     """Register game events with the Socket.IO server."""
 
@@ -125,11 +121,6 @@
         try:
             game_id = data.get("game_id")
             player_id = data.get("player_id")
-<<<<<<< HEAD
-            
-            if not game_id or not player_id:
-                await sio.emit("error", {"message": "Missing game_id or player_id"}, room=sid)
-=======
 
             logger.info(
                 f"🚀 [JOIN DEBUG] join_game called for game {game_id} by player {player_id} with sid {sid}"
@@ -142,17 +133,9 @@
                 await sio.emit(
                     "error", {"message": "Missing game_id or player_id"}, room=sid
                 )
->>>>>>> 8e436e04
                 return
 
             # Get game info from matchmaking service
-<<<<<<< HEAD
-            game_info = matchmaking_service.get_game_info(game_id)
-            if not game_info:
-                await sio.emit("error", {"message": "Game not found"}, room=sid)
-                return
-            
-=======
             logger.info(
                 f"🚀 [JOIN DEBUG] Getting game info from matchmaking service..."
             )
@@ -166,18 +149,9 @@
 
             logger.info(f"🚀 [JOIN DEBUG] Game info found: {game_info}")
 
->>>>>>> 8e436e04
             # Create game in game service if it doesn't exist
             game_state = game_service.get_game(game_id)
             if not game_state:
-<<<<<<< HEAD
-                game_state = game_service.create_game(
-                    game_id=game_id,
-                    question_name=game_info["question_name"],
-                    players=game_info["players"]
-                )
-            
-=======
                 logger.info(f"🚀 [JOIN DEBUG] Creating new game in game service...")
 
                 # Convert Dict[str, PlayerInfo] to List[Dict[str, Any]] for game service
@@ -203,20 +177,8 @@
             else:
                 logger.info(f"🚀 [JOIN DEBUG] Game already exists in game service")
 
->>>>>>> 8e436e04
             # Join the game room
             await sio.enter_room(sid, game_id)
-<<<<<<< HEAD
-            
-            # Send game state to player
-            await sio.emit("game_joined", {
-                "game_id": game_id,
-                "game_state": game_state.model_dump()
-            }, room=sid)
-            
-            logger.info(f"Player {player_id} joined game {game_id}")
-            
-=======
             logger.info(f"🚀 [JOIN DEBUG] Player added to room successfully")
 
             # Track player joining for game start synchronization
@@ -271,7 +233,6 @@
                 f"🚀 [JOIN DEBUG] Player {player_id} successfully joined game {game_id}"
             )
 
->>>>>>> 8e436e04
         except Exception as e:
             logger.error(f"Error in join_game: {e}")
             await sio.emit("error", {"message": "Failed to join game"}, room=sid)
@@ -283,25 +244,6 @@
             game_id = data.get("game_id")
             player_id = data.get("player_id")
             code = data.get("code", "")
-<<<<<<< HEAD
-            
-            if not game_id or not player_id:
-                await sio.emit("error", {"message": "Missing game_id or player_id"}, room=sid)
-                return
-            
-            # Update code in game service
-            success = game_service.update_player_code(game_id, player_id, code)
-            if not success:
-                await sio.emit("error", {"message": "Failed to update code"}, room=sid)
-                return
-            
-            # Broadcast code update to game room (opponents will see it with delay)
-            await sio.emit("player_code_updated", {
-                "player_id": player_id,
-                "timestamp": game_service.get_game_updates(game_id)[-1].timestamp
-            }, room=game_id, skip_sid=sid)
-            
-=======
             language = data.get(
                 "language", "python"
             )  # Default to python if not specified
@@ -396,7 +338,6 @@
 
             logger.info(f"🚀 [CODE UPDATE DEBUG] Code update broadcast successfully")
 
->>>>>>> 8e436e04
         except Exception as e:
             logger.error(f"Error in code_update: {e}")
             await sio.emit("error", {"message": "Failed to update code"}, room=sid)
@@ -512,13 +453,17 @@
                 skip_sid=sid,
             )
 
-            logger.info(f"🚀 [INSTANT DEBUG] Instant code update broadcast successfully")
+            logger.info(
+                f"🚀 [INSTANT DEBUG] Instant code update broadcast successfully"
+            )
 
         except Exception as e:
             logger.error(f"🚀 [INSTANT DEBUG] Error in instant_code_update: {e}")
             logger.error(f"🚀 [INSTANT DEBUG] Exception type: {type(e).__name__}")
             logger.error(f"🚀 [INSTANT DEBUG] Exception args: {e.args}")
-            await sio.emit("error", {"message": "Failed to update code instantly"}, room=sid)
+            await sio.emit(
+                "error", {"message": "Failed to update code instantly"}, room=sid
+            )
 
     @sio.event
     async def player_status_update(sid, data):
@@ -609,34 +554,7 @@
         except Exception as e:
             logger.error(f"Error in submit_solution: {e}")
             await sio.emit("error", {"message": "Failed to submit solution"}, room=sid)
-<<<<<<< HEAD
-    
-    @sio.event
-    async def get_opponent_code(sid, data):
-        """Get opponent's code with delay."""
-        try:
-            game_id = data.get("game_id")
-            player_id = data.get("player_id")
-            
-            if not game_id or not player_id:
-                await sio.emit("error", {"message": "Missing game_id or player_id"}, room=sid)
-                return
-            
-            # Get opponent's code with 30-second delay
-            opponent_code = game_service.get_opponent_code(game_id, player_id, delay_seconds=30)
-            
-            await sio.emit("opponent_code", {
-                "code": opponent_code,
-                "available": opponent_code is not None
-            }, room=sid)
-            
-        except Exception as e:
-            logger.error(f"Error in get_opponent_code: {e}")
-            await sio.emit("error", {"message": "Failed to get opponent code"}, room=sid)
-    
-=======
-
->>>>>>> 8e436e04
+
     @sio.event
     async def leave_game(sid, data):
         """Handle player leaving a game."""
