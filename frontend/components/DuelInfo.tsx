import React, { useEffect, useState } from "react";
import GameTimer from "./GameTimer";
import { CustomUser, OpponentData } from "@/app/game-setup/layout";
import { UserStats } from "@/interfaces/UserStats";
import CustomEmojiPicker from "./CustomEmojiPicker";
import { Socket } from "socket.io-client";
import { Prism as SyntaxHighlighter } from "react-syntax-highlighter";
import vsDark from "react-syntax-highlighter/dist/esm/styles/prism/vs-dark";
import { Language } from "@/types/languages";
import AvatarCard from "./AvatarCard";
import { getAvatarUrl } from "@/lib/auth-client";

interface DuelInfoProps {
  timeRef?: React.RefObject<number>;
  opponentData?: OpponentData;
  user?: CustomUser;
  socket?: Socket;
  gameId?: string;
  starterCode?: string;
  selectedLanguage?: Language;
}

const DuelInfo = ({
  timeRef,
  opponentData,
  user,
  socket,
  gameId,
  selectedLanguage = "python",
}: DuelInfoProps) => {
  // // Mock data - replace with real props/state
  // const opponentData = {
  //   username: "CodeNinja42",
  //   avatar:
  //     "data:image/svg+xml;base64,PHN2ZyB3aWR0aD0iNjQiIGhlaWdodD0iNjQiIHZpZXdCb3g9IjAgMCA2NCA2NCIgZmlsbD0ibm9uZSIgeG1sbnM9Imh0dHA6Ly93d3cudzMub3JnLzIwMDAvc3ZnIj4KPHJlY3Qgd2lkdGg9IjY0IiBoZWlnaHQ9IjY0IiByeD0iMzIiIGZpbGw9IiNGM0Y0RjYiLz4KPHRleHQgeD0iNTAlIiB5PSI1MCUiIGZvbnQtZmFtaWx5PSJBcmlhbCwgc2Fucy1zZXJpZiIgZm9udC1zaXplPSIyNCIgZmlsbD0iIzM3NDE1MSIgdGV4dC1hbmNob3I9Im1pZGRsZSIgZG9taW5hbnQtYmFzZWxpbmU9ImNlbnRyYWwiPvCfpJY8L3RleHQ+Cjwvc3ZnPgo=", // Robot emoji as avatar
  //   status: "typing", // typing, running, idle, submitted
  //   timesRan: 3,
  //   timeElapsed: "04:23",
  //   wins: 127,
  // };

  console.log("opponentData " + opponentData?.image_url);
  console.log("user " + user?.image);

  // Map our language types to Prism language names for syntax highlighting
  const getPrismLanguage = (language: Language): string => {
    switch (language) {
      case "python":
        return "python";
      case "java":
        return "java";
      case "cpp":
        return "cpp";
      case "javascript":
        return "javascript";
      default:
        return "python";
    }
  };

  // Use Monaco Editor vs-dark theme with class name overrides
  const syntaxTheme = {
    ...vsDark,
    // Override class names to match Monaco (light gray, no decoration)
    "class-name": {
      color: "#d4d4d4",
      textDecoration: "none",
    },
    entity: {
      color: "#d4d4d4",
      textDecoration: "none",
    },
  };

  const [userEmoji, setUserEmoji] = React.useState<string | null>(null);
  const [opponentEmoji, setOpponentEmoji] = React.useState<string | null>(null);
  const [opponentKey, setOpponentKey] = useState(0);
  const [userKey, setUserKey] = useState(0);
  const [opponentCode, setOpponentCode] = React.useState<string | null>(null);
  const [codeAvailable, setCodeAvailable] = React.useState(false);
  const [opponentEmojiQueue, setOpponentEmojiQueue] = React.useState<
    Array<{ emoji: string; timestamp: number }>
  >([]);

  useEffect(() => {
    if (socket == null || !gameId || !user?.id) {
      console.log("🚀 [CODE DEBUG] Socket effect skipped - missing:", { socket: !!socket, gameId, userId: user?.id });
      return;
    }

    console.log("🚀 [CODE DEBUG] Setting up socket listeners for gameId:", gameId);

    socket.on("emoji_received", async (data: { emoji: string }) => {
      console.log("Received emoji update:", data);
      setOpponentEmoji(data.emoji);
      setOpponentKey((prev) => prev + 1); // Force re-render to trigger animation

      // Add to emoji queue
      const newEmojiItem = { emoji: data.emoji, timestamp: Date.now() };
      setOpponentEmojiQueue((prev) => [...prev, newEmojiItem].slice(-10)); // Keep last 10

      // Auto-hide after 4 seconds
      setTimeout(() => {
        setOpponentEmoji(null);
      }, 4000);
    });

    socket.on(
      "opponent_code",
      (data: { code: string | null; available: boolean }) => {
        console.log("🚀 [CODE DEBUG] Received opponent code event:", data);
        setOpponentCode(data.code);
        setCodeAvailable(data.available);
      }
    );

    // Function to fetch opponent code
    const fetchOpponentCode = () => {
      if (socket && gameId && user?.id) {
        console.log("🚀 [CODE DEBUG] Emitting get_opponent_code:", { game_id: gameId, player_id: user.id });
        socket.emit("get_opponent_code", {
          game_id: gameId,
          player_id: user.id,
        });
      } else {
        console.log("🚀 [CODE DEBUG] Cannot fetch opponent code - missing:", { socket: !!socket, gameId, userId: user?.id });
      }
    };

    // Fetch opponent code immediately and then every 5 seconds
    console.log("🚀 [CODE DEBUG] Starting opponent code fetching...");
    fetchOpponentCode();
    const interval = setInterval(fetchOpponentCode, 5000);
    console.log("🚀 [CODE DEBUG] Set up 5-second interval for opponent code");

    // Cleanup
    return () => {
      console.log("🚀 [CODE DEBUG] Cleaning up socket listeners and interval");
      socket.off("emoji_received");
      socket.off("opponent_code");
      clearInterval(interval);
    };
  }, [socket, gameId, user?.id]);

  const onUserEmojiSelect = async (emoji: { native: string }) => {
    console.log("🚀 [EMOJI DEBUG] Selected emoji:", emoji);
    console.log("🚀 [EMOJI DEBUG] GameId:", gameId);
    console.log("🚀 [EMOJI DEBUG] User ID:", user?.id);
    console.log("🚀 [EMOJI DEBUG] Socket connected:", socket?.connected);

    setUserEmoji(emoji.native);
    setUserKey((prev) => prev + 1); // Force re-render to trigger animation

    // Auto-hide user emoji after 4 seconds
    setTimeout(() => {
      setUserEmoji(null);
    }, 4000);

    const apiUrl = `${process.env.NEXT_PUBLIC_API_BASE_URL}/api/${gameId}/send-emoji`;
    console.log("🚀 [EMOJI DEBUG] API URL:", apiUrl);
    console.log("🚀 [EMOJI DEBUG] Request body:", {
      emoji: emoji.native,
      player1: user?.id,
    });

<<<<<<< HEAD
    await fetch(
      `${process.env.NEXT_PUBLIC_API_BASE_URL}/api/${gameId}/send-emoji`,
      {
=======
    try {
      const response = await fetch(apiUrl, {
>>>>>>> 67ee2147
        method: "POST",
        headers: {
          "Content-Type": "application/json",
        },
        body: JSON.stringify({
          emoji: emoji.native,
          player1: user?.id,
        }),
      });

      console.log("🚀 [EMOJI DEBUG] Response status:", response.status);

      if (!response.ok) {
        console.error(
          "🚀 [EMOJI DEBUG] Failed to send emoji:",
          response.status,
          response.statusText
        );
        const errorText = await response.text();
        console.error("🚀 [EMOJI DEBUG] Error details:", errorText);
      } else {
        console.log("🚀 [EMOJI DEBUG] Emoji sent successfully!");
        const responseData = await response.json();
        console.log("🚀 [EMOJI DEBUG] Response data:", responseData);
      }
    } catch (error) {
      console.error("🚀 [EMOJI DEBUG] Network error:", error);
    }
  };

  return (
    <div className="w-full px-6 py-4">
      {/* Timer */}
      {timeRef && (
        <div className="text-center py-4">
          <GameTimer timeRef={timeRef} />
        </div>
      )}

      {/* Avatars: User left, Opponent right */}
      <div className="flex items-start justify-center gap-16">
        {/* User avatar (left) */}
        <div className="flex flex-col gap-2">
          <div className="relative flex justify-center mb-3">
            <AvatarCard
              src={getAvatarUrl(user)}
              alt={`${user?.username || user?.name || "User"} avatar`}
              name={user?.username || user?.name || "User"}
              size="md"
              player="player1"
            />
            {/* Floating emoji positioned absolutely */}
            {userEmoji && (
              <div className="absolute -top-4 -left-4 z-10">
                <div
                  key={userKey}
                  className="text-5xl animate-in slide-in-from-left-2 fade-in duration-300"
                  style={{
                    animation:
                      "slideInBounce 0.3s ease-out, fadeOut 0.5s ease-in 3.5s forwards",
                  }}
                >
                  {userEmoji}
                </div>
              </div>
            )}
          </div>
        </div>

        {/* Opponent avatar (right) */}
        <div className="flex flex-col gap-2">
          <div className="relative flex justify-center mb-3">
            <AvatarCard
              src={opponentData?.image_url || "/images/default-avatar.png"}
              alt={`${opponentData?.name || "Opponent"} avatar`}
              name={opponentData?.name || "Opponent"}
              size="md"
              player="player2"
            />
<<<<<<< HEAD
            {/* Speech bubble positioned absolutely */}
            <div className="absolute top-0 w-auto h-auto ml-3 left-full">
              <div
                key={userKey}
                className="relative flex items-center justify-center w-[50px] h-[50px] text-3xl rounded-lg bg-foreground/10 animate-bounce-scale cursor-pointer"
                onClick={() => setShowPicker(!showPicker)}
              >
                {userEmoji}
                {/* Speech bubble tail pointing left */}
                {!showPicker ? (
                  <div className="absolute transform -translate-y-1/2 right-full top-1/2">
                    <div className="w-0 h-0 border-t-4 border-b-4 border-l-8 border-transparent border-l-gray-100"></div>
                  </div>
                ) : (
                  <div className="absolute transform -translate-y-1/2 right-full top-1/2">
                    <div className="w-0 h-0 border-t-4 border-b-4 border-r-8 border-transparent border-r-gray-100"></div>
                  </div>
                )}
              </div>
            </div>
            {showPicker && (
              <span className="absolute right-0 z-50 w-auto h-auto ml-3">
                <Picker
                  data={data}
                  onEmojiSelect={(emoji: { native: string }) => {
                    onUserEmojiSelect(emoji);
=======
            {/* Floating emoji positioned absolutely */}
            {opponentEmoji && (
              <div className="absolute -top-4 -right-4 z-10">
                <div
                  key={opponentKey}
                  className="text-5xl animate-in slide-in-from-right-2 fade-in duration-300"
                  style={{
                    animation:
                      "slideInBounce 0.3s ease-out, fadeOut 0.5s ease-in 3.5s forwards",
>>>>>>> 67ee2147
                  }}
                >
                  {opponentEmoji}
                </div>
              </div>
            )}
          </div>
        </div>
      </div>

      {/* Emoji Queue */}
      {/* {opponentEmojiQueue.length > 0 && (
        <div className="flex justify-start mb-4">
          <div className="flex items-center gap-2 overflow-hidden">
            <span className="text-xs text-foreground/60 flex-shrink-0">
              Recent:
            </span>
            <div className="flex gap-1 overflow-hidden whitespace-nowrap">
              {opponentEmojiQueue.map((item, index) => (
                <div
                  key={`${item.timestamp}-${index}`}
                  className="flex-shrink-0 text-lg opacity-80"
                  title={`Sent ${Math.round(
                    (Date.now() - item.timestamp) / 1000
                  )}s ago`}
                >
                  {item.emoji}
                </div>
              ))}
            </div>
          </div>
        </div>
      )} */}

      {/* Stats */}
      {/* <div className="space-y-3"> */}
      {/* Status */}
      {/* <div className="flex items-center justify-center">
          <span className="text-sm text-foreground/60">Status: </span>
          <div className="flex items-center gap-2">
            <span className="text-sm font-medium">
              {getStatusText(opponentData.status)}
            </span>
          </div>
        </div> */}

      {/* Time */}
      {/* <div className="flex items-center justify-center">
          <span className="text-sm text-foreground/60">Time: </span>
          <span className="font-mono text-sm font-medium">
            {opponentData.timeElapsed}
          </span>
        </div> */}

      {/* Runs */}
      {/* <div className="flex items-center justify-center">
          <span className="text-sm text-foreground/60">Code Runs: </span>
          <span className="text-sm font-medium">{opponentData.timesRan}</span>
        </div> */}

      {/* User Info */}
      {/* <div className="flex items-center justify-center">
          <span className="text-sm text-foreground/60">W&apos;s: </span>
          <span className="text-sm font-medium">{opponentData.wins}</span>
        </div>
      </div> */}

      {/* Always Visible Emoji Picker */}
      <div className="">
        <h4 className="mb-2 text-sm font-semibold text-foreground/70">
          Send Emoji
        </h4>
        <div className="flex justify-center mb-4">
          <CustomEmojiPicker
            onEmojiSelect={(emoji: { native: string }) => {
              onUserEmojiSelect(emoji);
            }}
          />
        </div>
      </div>

      {/* Opponent Code Preview */}
      <div className="">
        <h4 className="mb-2 text-sm font-semibold text-foreground/70">
          Opponent&apos;s Code
          <span className="text-xs text-foreground/40 ml-2">
            🚀 [DEBUG] Available: {codeAvailable ? 'Yes' : 'No'} | Has Code: {opponentCode ? 'Yes' : 'No'}
          </span>
        </h4>
        <div className="overflow-y-auto rounded-md bg-foreground/5 h-80">
          {opponentCode ? (
            <SyntaxHighlighter
              language={getPrismLanguage(selectedLanguage)}
              style={syntaxTheme}
              className="!m-0 !bg-transparent"
              customStyle={{
                fontSize: "12px",
                margin: 0,
                padding: "12px",
                background: "transparent",
              }}
            >
              {opponentCode}
            </SyntaxHighlighter>
          ) : (
            <div className="flex items-center justify-center h-full text-foreground/60">
              <p>Loading opponent code...</p>
            </div>
          )}
        </div>
        <div className="mt-1 text-xs text-foreground/40">
          * Code updates are delayed by 30 seconds
        </div>
      </div>
    </div>
  );
};

export default DuelInfo;<|MERGE_RESOLUTION|>--- conflicted
+++ resolved
@@ -163,14 +163,8 @@
       player1: user?.id,
     });
 
-<<<<<<< HEAD
-    await fetch(
-      `${process.env.NEXT_PUBLIC_API_BASE_URL}/api/${gameId}/send-emoji`,
-      {
-=======
     try {
       const response = await fetch(apiUrl, {
->>>>>>> 67ee2147
         method: "POST",
         headers: {
           "Content-Type": "application/json",
@@ -205,7 +199,7 @@
     <div className="w-full px-6 py-4">
       {/* Timer */}
       {timeRef && (
-        <div className="text-center py-4">
+        <div className="py-4 text-center">
           <GameTimer timeRef={timeRef} />
         </div>
       )}
@@ -224,10 +218,10 @@
             />
             {/* Floating emoji positioned absolutely */}
             {userEmoji && (
-              <div className="absolute -top-4 -left-4 z-10">
+              <div className="absolute z-10 -top-4 -left-4">
                 <div
                   key={userKey}
-                  className="text-5xl animate-in slide-in-from-left-2 fade-in duration-300"
+                  className="text-5xl duration-300 animate-in slide-in-from-left-2 fade-in"
                   style={{
                     animation:
                       "slideInBounce 0.3s ease-out, fadeOut 0.5s ease-in 3.5s forwards",
@@ -250,44 +244,15 @@
               size="md"
               player="player2"
             />
-<<<<<<< HEAD
-            {/* Speech bubble positioned absolutely */}
-            <div className="absolute top-0 w-auto h-auto ml-3 left-full">
-              <div
-                key={userKey}
-                className="relative flex items-center justify-center w-[50px] h-[50px] text-3xl rounded-lg bg-foreground/10 animate-bounce-scale cursor-pointer"
-                onClick={() => setShowPicker(!showPicker)}
-              >
-                {userEmoji}
-                {/* Speech bubble tail pointing left */}
-                {!showPicker ? (
-                  <div className="absolute transform -translate-y-1/2 right-full top-1/2">
-                    <div className="w-0 h-0 border-t-4 border-b-4 border-l-8 border-transparent border-l-gray-100"></div>
-                  </div>
-                ) : (
-                  <div className="absolute transform -translate-y-1/2 right-full top-1/2">
-                    <div className="w-0 h-0 border-t-4 border-b-4 border-r-8 border-transparent border-r-gray-100"></div>
-                  </div>
-                )}
-              </div>
-            </div>
-            {showPicker && (
-              <span className="absolute right-0 z-50 w-auto h-auto ml-3">
-                <Picker
-                  data={data}
-                  onEmojiSelect={(emoji: { native: string }) => {
-                    onUserEmojiSelect(emoji);
-=======
             {/* Floating emoji positioned absolutely */}
             {opponentEmoji && (
-              <div className="absolute -top-4 -right-4 z-10">
+              <div className="absolute z-10 -top-4 -right-4">
                 <div
                   key={opponentKey}
-                  className="text-5xl animate-in slide-in-from-right-2 fade-in duration-300"
+                  className="text-5xl duration-300 animate-in slide-in-from-right-2 fade-in"
                   style={{
                     animation:
                       "slideInBounce 0.3s ease-out, fadeOut 0.5s ease-in 3.5s forwards",
->>>>>>> 67ee2147
                   }}
                 >
                   {opponentEmoji}
@@ -302,7 +267,7 @@
       {/* {opponentEmojiQueue.length > 0 && (
         <div className="flex justify-start mb-4">
           <div className="flex items-center gap-2 overflow-hidden">
-            <span className="text-xs text-foreground/60 flex-shrink-0">
+            <span className="flex-shrink-0 text-xs text-foreground/60">
               Recent:
             </span>
             <div className="flex gap-1 overflow-hidden whitespace-nowrap">
@@ -373,7 +338,7 @@
       <div className="">
         <h4 className="mb-2 text-sm font-semibold text-foreground/70">
           Opponent&apos;s Code
-          <span className="text-xs text-foreground/40 ml-2">
+          <span className="ml-2 text-xs text-foreground/40">
             🚀 [DEBUG] Available: {codeAvailable ? 'Yes' : 'No'} | Has Code: {opponentCode ? 'Yes' : 'No'}
           </span>
         </h4>
