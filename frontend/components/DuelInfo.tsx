import React, { useEffect, useState } from "react";
import GameTimer from "./GameTimer";
import { CustomUser, OpponentData } from "@/app/game-setup/layout";
import { UserStats } from "@/interfaces/UserStats";
import Picker from "@emoji-mart/react";
import data from "@emoji-mart/data";
import { useTheme } from "next-themes";
import { Socket } from "socket.io-client";
import { Prism as SyntaxHighlighter } from "react-syntax-highlighter";
import vsDark from "react-syntax-highlighter/dist/esm/styles/prism/vs-dark";
import { Language } from "@/types/languages";
import AvatarCard from "./AvatarCard";
import { getAvatarUrl } from "@/lib/auth-client";

interface DuelInfoProps {
  timeRef?: React.RefObject<number>;
  opponentData?: OpponentData;
  user?: CustomUser;
  socket?: Socket;
  gameId?: string;
  starterCode?: string;
  selectedLanguage?: Language;
}

const DuelInfo = ({
  timeRef,
  opponentData,
  user,
  socket,
  gameId,
  starterCode,
  selectedLanguage = "python",
}: DuelInfoProps) => {
  // // Mock data - replace with real props/state
  // const opponentData = {
  //   username: "CodeNinja42",
  //   avatar:
  //     "data:image/svg+xml;base64,PHN2ZyB3aWR0aD0iNjQiIGhlaWdodD0iNjQiIHZpZXdCb3g9IjAgMCA2NCA2NCIgZmlsbD0ibm9uZSIgeG1sbnM9Imh0dHA6Ly93d3cudzMub3JnLzIwMDAvc3ZnIj4KPHJlY3Qgd2lkdGg9IjY0IiBoZWlnaHQ9IjY0IiByeD0iMzIiIGZpbGw9IiNGM0Y0RjYiLz4KPHRleHQgeD0iNTAlIiB5PSI1MCUiIGZvbnQtZmFtaWx5PSJBcmlhbCwgc2Fucy1zZXJpZiIgZm9udC1zaXplPSIyNCIgZmlsbD0iIzM3NDE1MSIgdGV4dC1hbmNob3I9Im1pZGRsZSIgZG9taW5hbnQtYmFzZWxpbmU9ImNlbnRyYWwiPvCfpJY8L3RleHQ+Cjwvc3ZnPgo=", // Robot emoji as avatar
  //   status: "typing", // typing, running, idle, submitted
  //   timesRan: 3,
  //   timeElapsed: "04:23",
  //   wins: 127,
  // };

  console.log("opponentData " + opponentData?.image_url);
  console.log("user " + user?.image);
  const { theme } = useTheme();

  // Map our language types to Prism language names for syntax highlighting
  const getPrismLanguage = (language: Language): string => {
    switch (language) {
      case "python":
        return "python";
      case "java":
        return "java";
      case "cpp":
        return "cpp";
      case "javascript":
        return "javascript";
      default:
        return "python";
    }
  };

  // Use Monaco Editor vs-dark theme with class name overrides
  const syntaxTheme = {
    ...vsDark,
    // Override class names to match Monaco (light gray, no decoration)
    "class-name": {
      color: "#d4d4d4",
      textDecoration: "none",
    },
    entity: {
      color: "#d4d4d4",
      textDecoration: "none",
    },
  };

  const [userEmoji, setUserEmoji] = React.useState<string | null>(null);
  const [opponentEmoji, setOpponentEmoji] = React.useState<string | null>(null);
  const [opponentKey, setOpponentKey] = useState(0);
  const [userKey, setUserKey] = useState(0);
  const [opponentCode, setOpponentCode] = React.useState<string | null>(null);
  const [codeAvailable, setCodeAvailable] = React.useState(false);
  const [showPicker, setShowPicker] = React.useState(false);

  const getStatusColor = (status: string) => {
    switch (status) {
      case "typing":
        return "bg-success";
      case "running":
        return "bg-accent";
      case "submitted":
        return "bg-accent";
      case "idle":
        return "bg-foreground/40";
      default:
        return "bg-foreground/40";
    }
  };

  const getStatusText = (status: string) => {
    switch (status) {
      case "typing":
        return "Typing...";
      case "running":
        return "Running code";
      case "submitted":
        return "Submitted!";
      case "idle":
        return "Thinking";
      default:
        return "Offline";
    }
  };

  useEffect(() => {
    if (socket == null || !gameId || !user?.id) return;

    socket.on("emoji_received", async (data: { emoji: string }) => {
      console.log("Received emoji update:", data);
      setOpponentEmoji(data.emoji);
      setOpponentKey((prev) => prev + 1); // Force re-render to trigger animation
    });

    socket.on(
      "opponent_code",
      (data: { code: string | null; available: boolean }) => {
        console.log("Received opponent code:", data);
        setOpponentCode(data.code);
        setCodeAvailable(data.available);
      }
    );

    // Function to fetch opponent code
    const fetchOpponentCode = () => {
      if (socket && gameId && user?.id) {
        socket.emit("get_opponent_code", {
          game_id: gameId,
          player_id: user.id,
        });
      }
    };

    // Fetch opponent code immediately and then every 5 seconds
    fetchOpponentCode();
    const interval = setInterval(fetchOpponentCode, 5000);

    // Cleanup
    return () => {
      socket.off("emoji_received");
      socket.off("opponent_code");
      clearInterval(interval);
    };
  }, [socket, gameId, user?.id]);

  const onUserEmojiSelect = async (emoji: { native: string }) => {
    console.log("Selected emoji:", emoji);
    setUserEmoji(emoji.native);
    setUserKey((prev) => prev + 1); // Force re-render to trigger animation

    console.log("player1: " + user?.id);

    await fetch(
      `${process.env.NEXT_PUBLIC_API_BASE_URL}/${gameId}/send-emoji`,
      {
        method: "POST",
        headers: {
          "Content-Type": "application/json",
        },
        body: JSON.stringify({
          emoji: emoji.native,
          player1: user?.id,
        }),
      }
    );
    // Optionally, you can also set opponent emoji here if needed
    // setOpponentEmoji(emoji.native);
  };

  return (
    <div className="w-full ">
      {/* Timer */}
      {timeRef && (
        <div className="mb-4 text-center">
          <GameTimer timeRef={timeRef} />
        </div>
      )}

      {/* Opponent Avatar */}
      <div className="flex items-start justify-center gap-8 mb-4">
        <div className="flex flex-col gap-2">
          <div className="flex justify-center mb-3 relative">
            <AvatarCard
              src={opponentData?.image_url || "/images/default-avatar.png"}
              alt={`${opponentData?.name || "Opponent"} avatar`}
              name={opponentData?.name || "Opponent"}
              size="md"
              player="player2"
            />
            {/* Speech bubble positioned absolutely */}
            <div className="absolute top-0 w-auto h-auto ml-3 right-full">
              <div
                key={opponentKey}
                className="relative flex items-center justify-center w-[50px] h-[50px] text-3xl rounded-lg bg-foreground/10  animate-bounce-scale"
              >
                {opponentEmoji}
                {/* Speech bubble tail pointing left */}
                <div className="absolute transform -translate-y-1/2 right-full top-1/2">
                  <div className="w-0 h-0 border-t-4 border-b-4 border-l-8 border-transparent border-l-gray-100"></div>
                </div>
              </div>
            </div>
          </div>
        </div>

        {/*user avatar */}
        <div className="flex flex-col gap-2">
          <div className="flex justify-center mb-3 relative">
            <AvatarCard
              src={getAvatarUrl(user)}
              alt={`${user?.name || "User"} avatar`}
              name={user?.name || "User"}
              size="md"
              player="player1"
              clickable={true}
              onClick={() => setShowPicker(!showPicker)}
            />
            {/* Speech bubble positioned absolutely */}
            <div className="absolute top-0 w-auto h-auto ml-3 left-full">
              <div
                key={userKey}
                className="relative flex items-center justify-center w-[50px] h-[50px] text-3xl rounded-lg bg-foreground/10 animate-bounce-scale cursor-pointer"
                onClick={() => setShowPicker(!showPicker)}
              >
                {userEmoji}
                {/* Speech bubble tail pointing left */}
                {!showPicker ? (
                  <div className="absolute transform -translate-y-1/2 right-full top-1/2">
                    <div className="w-0 h-0 border-t-4 border-b-4 border-l-8 border-transparent border-l-gray-100"></div>
                  </div>
                ) : (
                  <div className="absolute transform -translate-y-1/2 right-full top-1/2">
                    <div className="w-0 h-0 border-t-4 border-b-4 border-r-8 border-transparent border-r-gray-100"></div>
                  </div>
                )}
              </div>
<<<<<<< HEAD
              {showPicker && (
                <span className="absolute right-0 z-50 w-auto h-auto ml-3">
                  <Picker
                    data={data}
                    onEmojiSelect={(emoji: any) => {
                      onUserEmojiSelect(emoji.native);
                    }}
                    theme={theme}
                  />
                </span>
              )}
=======
>>>>>>> bcf935ac
            </div>
            {showPicker && (
              <span className="absolute right-0 w-auto h-auto ml-3">
                <Picker
                  data={data}
                  onEmojiSelect={(emoji: { native: string }) => {
                    onUserEmojiSelect(emoji);
                  }}
                  theme={theme}
                />
              </span>
            )}
          </div>
        </div>
      </div>

      {/* Stats */}
      {/* <div className="space-y-3"> */}
      {/* Status */}
      {/* <div className="flex items-center justify-center">
          <span className="text-sm text-foreground/60">Status: </span>
          <div className="flex items-center gap-2">
            <span className="text-sm font-medium">
              {getStatusText(opponentData.status)}
            </span>
          </div>
        </div> */}

      {/* Time */}
      {/* <div className="flex items-center justify-center">
          <span className="text-sm text-foreground/60">Time: </span>
          <span className="font-mono text-sm font-medium">
            {opponentData.timeElapsed}
          </span>
        </div> */}

      {/* Runs */}
      {/* <div className="flex items-center justify-center">
          <span className="text-sm text-foreground/60">Code Runs: </span>
          <span className="text-sm font-medium">{opponentData.timesRan}</span>
        </div> */}

      {/* User Info */}
      {/* <div className="flex items-center justify-center">
          <span className="text-sm text-foreground/60">W&apos;s: </span>
          <span className="text-sm font-medium">{opponentData.wins}</span>
        </div>
      </div> */}

      {/* Opponent Code Preview */}
      <div className="pt-4 mt-4 border-t">
        <h4 className="mb-2 text-sm font-semibold text-foreground/70">
          Opponent&apos;s Code
        </h4>
        <div className="overflow-y-auto rounded-md bg-foreground/5 h-80">
          {codeAvailable && opponentCode ? (
            <SyntaxHighlighter
              language={getPrismLanguage(selectedLanguage)}
              style={syntaxTheme}
              className="!m-0 !bg-transparent"
              customStyle={{
                fontSize: "12px",
                margin: 0,
                padding: "12px",
                background: "transparent",
              }}
            >
              {opponentCode}
            </SyntaxHighlighter>
          ) : (
            <SyntaxHighlighter
              language={getPrismLanguage(selectedLanguage)}
              style={syntaxTheme}
              className="!m-0 !bg-transparent"
              customStyle={{
                fontSize: "12px",
                margin: 0,
                padding: "12px",
                background: "transparent",
                opacity: 0.7,
              }}
            >
              {starterCode || "# No code available yet"}
            </SyntaxHighlighter>
          )}
        </div>
        <div className="mt-1 text-xs text-foreground/40">
          * Code updates are delayed by 30 seconds
        </div>
      </div>
    </div>
  );
};

export default DuelInfo;<|MERGE_RESOLUTION|>--- conflicted
+++ resolved
@@ -190,7 +190,7 @@
       {/* Opponent Avatar */}
       <div className="flex items-start justify-center gap-8 mb-4">
         <div className="flex flex-col gap-2">
-          <div className="flex justify-center mb-3 relative">
+          <div className="relative flex justify-center mb-3">
             <AvatarCard
               src={opponentData?.image_url || "/images/default-avatar.png"}
               alt={`${opponentData?.name || "Opponent"} avatar`}
@@ -216,7 +216,7 @@
 
         {/*user avatar */}
         <div className="flex flex-col gap-2">
-          <div className="flex justify-center mb-3 relative">
+          <div className="relative flex justify-center mb-3">
             <AvatarCard
               src={getAvatarUrl(user)}
               alt={`${user?.name || "User"} avatar`}
@@ -245,23 +245,9 @@
                   </div>
                 )}
               </div>
-<<<<<<< HEAD
-              {showPicker && (
-                <span className="absolute right-0 z-50 w-auto h-auto ml-3">
-                  <Picker
-                    data={data}
-                    onEmojiSelect={(emoji: any) => {
-                      onUserEmojiSelect(emoji.native);
-                    }}
-                    theme={theme}
-                  />
-                </span>
-              )}
-=======
->>>>>>> bcf935ac
             </div>
             {showPicker && (
-              <span className="absolute right-0 w-auto h-auto ml-3">
+              <span className="absolute right-0 z-50 w-auto h-auto ml-3">
                 <Picker
                   data={data}
                   onEmojiSelect={(emoji: { native: string }) => {
