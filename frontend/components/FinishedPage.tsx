--- conflicted
+++ resolved
@@ -4,13 +4,9 @@
 import { User } from "better-auth";
 import React, { useEffect } from "react";
 import { TestResultsData } from "./TestResults";
-<<<<<<< HEAD
-import { UserData } from "@/app/queue/layout";
+import { OpponentData } from "@/app/queue/layout";
 import { useRouter } from "next/navigation";
-=======
-import { OpponentData } from "@/app/queue/layout";
 import { getAvatarUrl } from "@/lib/auth-client";
->>>>>>> b0297315
 
 
 interface CustomUser extends User {
@@ -26,19 +22,6 @@
 }
 
 const FinishedPage = ({opponent, user, opponentStats, userStats} : FinishedPageProps) => {
-<<<<<<< HEAD
-  var winner = user
-  var winnerStats = userStats;
-  var loser = opponent;
-  var loserStats = opponentStats;
-  if(userStats.final_time && opponentStats.final_time){
-    winner = userStats.final_time < opponentStats.final_time ? user : opponent;
-    loser = userStats.final_time < opponentStats.final_time ? opponent : user;
-    winnerStats = userStats.final_time < opponentStats.final_time ? userStats : opponentStats;
-    loserStats = userStats.final_time < opponentStats.final_time ? opponentStats : userStats;
-  }
-  const router = useRouter();
-=======
   const userWon = userStats.final_time && opponentStats.final_time ? 
     userStats.final_time < opponentStats.final_time : true;
   
@@ -46,7 +29,7 @@
   const loserStats = userWon ? opponentStats : userStats;
   const winnerImage = userWon ? getAvatarUrl(user) : opponent.image_url;
   const loserImage = userWon ? opponent.image_url : getAvatarUrl(user);
->>>>>>> b0297315
+  const router = useRouter();
 
   useEffect(() => {
     console.log("User won:", userWon);
