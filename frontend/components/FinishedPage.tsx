--- conflicted
+++ resolved
@@ -35,13 +35,8 @@
   
   return (
     <div className="flex flex-col items-center justify-center h-[100%] w-[100%]">
-<<<<<<< HEAD
       <div className="border-2 border-foreground/30 shadow-xl px-4 pt-2 pb-8 text-xs w-auto h-[300px] rounded-xl">
-        <div className="grid grid-cols-3 gap-4 w-full mt-2 font-bold">
-=======
-      <div className="border-2 borde-gray-300 shadow-xl px-4 pt-2 pb-8 text-xs w-auto h-[300px] rounded-xl">
         <div className="grid w-full grid-cols-3 gap-4 mt-2 font-bold">
->>>>>>> 9660588b
           <span className="text-xs justify-self-start">{winnerStats.player_name}</span>
           <span className="text-lg justify-self-center">Stats</span>
           <span className="text-xs justify-self-end">{loserStats.player_name}</span>
@@ -66,7 +61,7 @@
         </div>
       </div>
       <div className="flex gap-4 mt-[100px]">
-        <div className="flex flex-col items-center justify-center p-6 border-2 border-success rounded-lg">
+        <div className="flex flex-col items-center justify-center p-6 border-2 rounded-lg border-success">
           <img
             src={winnerImage}
             alt="winnerImage"
@@ -76,7 +71,7 @@
           <h1 className="text-2xl font-bold">Winner</h1>
         </div>
 
-        <div className="flex flex-col items-center justify-center p-6 border-2 border-error rounded-lg">
+        <div className="flex flex-col items-center justify-center p-6 border-2 rounded-lg border-error">
           <img
             src={loserImage}
             alt="loserImage"
@@ -87,11 +82,7 @@
         </div>
       </div>
       <div className="mt-12">
-<<<<<<< HEAD
-        <button className="px-4 py-2 bg-accent text-background rounded hover:bg-accent/80" onClick={() => {router.push("/")}}>
-=======
-        <button className="px-4 py-2 text-white bg-blue-500 rounded hover:bg-blue-600" onClick={() => {router.push("/")}}>
->>>>>>> 9660588b
+        <button className="px-4 py-2 rounded bg-accent text-background hover:bg-accent/80" onClick={() => {router.push("/")}}>
           Go back to main menu
         </button>
       </div>
