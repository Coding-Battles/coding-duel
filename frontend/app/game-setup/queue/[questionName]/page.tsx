// This file was moved from in-game/page.tsx to [questionName]/page.tsx for dynamic routing.
"use client";
import {
  QuestionData,
  TestResultsData,
  CustomUser,
  OpponentData,
  ProgrammingLanguage,
} from "@/shared/types";
import EditorWithTerminal from "@/components/EditorWithTerminal";
import QuestionColumn from "@/components/QuestionColumn";
import { Language, getLanguageConfig } from "@/types/languages";
import { useParams, useRouter } from "next/navigation";
import React, { useCallback, useEffect, useRef, useState } from "react";
import { useGameContext } from "../../layout";
import { useSession } from "@/lib/auth-client";
import { StackableAlerts } from "@/components/ui/alert";
// Removed useTheme import - now using dark mode only
import FinishedPage from "@/components/FinishedPage";

import DuelInfo from "@/components/DuelInfo";

type AlertType = { id: string; message: string; variant?: string };

// Dummy data - User wins scenario
export const dummyUserWinsData = {
  opponent: {
    image_url:
      "https://images.unsplash.com/photo-1472099645785-5658abf4ff4e?w=150&h=150&fit=crop&crop=face",
    name: "Alex Thompson",
  } as OpponentData,

  user: {
    id: "user123",
    name: "John Doe",
    email: "john@example.com",
  } as CustomUser,

  opponentStats: {
    player_name: "Alex Thompson",
    implement_time: 165, // Changed from "2:45" to a number (e.g., seconds)
    complexity: "O(n²)",
    final_time: 165.8,
    success: true,
    test_results: [],
    total_passed: 0,
    total_failed: 0,
    error: "",
    message: "",
    code: "",
    opponent_id: "opponent123",
  } as TestResultsData,

  userStats: {
    player_name: "John Doe",
    implement_time: 132, // Changed from "2:12" (string) to 132 (number, e.g., seconds)
    complexity: "O(n log n)",
    final_time: 132.5,
    success: true,
    test_results: [],
    total_passed: 0,
    total_failed: 0,
    error: "",
    message: "",
    code: "",
    opponent_id: "",
  } as TestResultsData,
};

const debugFinishedPage = false; // Set to true to debug FinishedPage component

export default function InGamePage() {
  // ALL HOOKS MUST BE DECLARED AT THE TOP - NO CONDITIONAL LOGIC BEFORE HOOKS
  // Always use dark theme for Monaco editor
  const monacoTheme = "vs-dark";

  // All useState hooks
  const [selectedLanguage, setSelectedLanguage] =
    React.useState<Language>("python");
  const [userCode, setUserCode] = React.useState<string>("");
  const [questionData, setQuestionData] = React.useState<QuestionData | null>(
    null
  );
  const [loading, setLoading] = React.useState(true);
  const [error, setError] = React.useState<string | null>(null);
  const [testResults, setTestResults] = React.useState<
    TestResultsData | undefined
  >(undefined);
  const [alerts, setAlerts] = React.useState<AlertType[]>([]);
  const [leftWidth, setLeftWidth] = useState(33.33);
  const [rightWidth, setRightWidth] = useState(25);
  const [gameFinished, setGameFinished] = React.useState(false);
  const [isRunning, setIsRunning] = React.useState(false);
  const [hasResults, setHasResults] = React.useState(false);
  const [opponentStatus, setOpponentStatus] = React.useState<string | null>(
    null
  );
  const [gameStartTime, setGameStartTime] = React.useState<number | null>(null);
  const [isGameStarted, setIsGameStarted] = React.useState(false);
  const [gameEndData, setGameEndData] = React.useState<any>(null); // Store complete game end info

  // All useRef hooks
  const opponentTestStatsRef = useRef<TestResultsData | undefined>(undefined);
  const timeRef = useRef<number>(0);
  const isDraggingLeft = useRef(false);
  const isDraggingRight = useRef(false);
  const containerRef = useRef<HTMLDivElement>(null);

  // All useContext hooks
  const context = useGameContext();
  const router = useRouter();
  const params = useParams();
  const { data: userSession } = useSession();

  // Function to emit code updates - we'll set this up later
  const emitCodeUpdateRef = useRef<((code: string) => void) | null>(null);
  // Function to emit instant code updates
  const emitInstantCodeUpdateRef = useRef<
    ((code: string, reason: string) => void) | null
  >(null);
  // Refs to always have current values (avoid stale closures)
  const questionDataRef = useRef<QuestionData | null>(null);
  const userCodeRef = useRef<string>("");

  const userLpRef = useRef<number>(0);
  const opponentLpRef = useRef<number>(0);

  // All useCallback hooks
  const handleLeftMouseDown = useCallback(
    (e: React.MouseEvent<HTMLDivElement>) => {
      isDraggingLeft.current = true;
      e.preventDefault();
    },
    []
  );

  const handleRightMouseDown = useCallback(
    (e: React.MouseEvent<HTMLDivElement>) => {
      isDraggingRight.current = true;
      e.preventDefault();
    },
    []
  );

  const handleMouseMove = useCallback((e: MouseEvent) => {
    if (!containerRef.current) return;

    const containerRect = containerRef.current.getBoundingClientRect();
    const containerWidth = containerRect.width;
    const mouseX = e.clientX - containerRect.left;
    const percentage = (mouseX / containerWidth) * 100;

    if (isDraggingLeft.current) {
      const newLeftWidth = Math.min(Math.max(percentage, 20), 60);
      setLeftWidth(newLeftWidth);
    } else if (isDraggingRight.current) {
      const rightPercentage =
        ((containerWidth - mouseX) / containerWidth) * 100;
      const newRightWidth = Math.min(Math.max(rightPercentage, 15), 40);
      setRightWidth(newRightWidth);
    }
  }, []);

  const handleMouseUp = useCallback(() => {
    isDraggingLeft.current = false;
    isDraggingRight.current = false;
  }, []);

  // All useEffect hooks
  React.useEffect(() => {
    document.addEventListener("mousemove", handleMouseMove);
    document.addEventListener("mouseup", handleMouseUp);

    return () => {
      document.removeEventListener("mousemove", handleMouseMove);
      document.removeEventListener("mouseup", handleMouseUp);
    };
  }, [handleMouseMove, handleMouseUp]);

  useEffect(() => {
    timeRef.current = 0;
  }, []);

  useEffect(() => {
    const session = context?.socket;
    if (!session) {
      console.warn("Socket not ready yet, waiting...");
      return;
    }

    const handleOpponentSubmitted = (data: TestResultsData) => {
      console.log(
        "🔍 [OPPONENT DEBUG] Frontend received opponent_submitted event"
      );
      console.log("🔍 [OPPONENT DEBUG] Data:", data);

      if (data.success) {
        setOpponentStatus(
          `🎉 Opponent finished! All ${data.total_passed} tests passed (${
            data.complexity || "N/A"
          } complexity)`
        );
      } else {
        setOpponentStatus(
          `⚠️ Opponent submitted: ${data.total_passed}/${
            data.total_passed + data.total_failed
          } tests passed`
        );
      }

      setAlerts((prev) => [
        ...prev,
        {
          id: `opponent-${Date.now()}-${Math.random()}`,
          message: `Opponent ${data.opponent_id} submitted code: ${data.message}`,
          variant: "default",
        },
      ]);

      opponentTestStatsRef.current = data;
    };

    const handleGameCompleted = (data: any) => {
      console.log("🏆 [GAME END DEBUG] Game completed data:", data);

      // Store complete game end data for FinishedPage
      setGameEndData(data);

      // Get unified player ID for winner comparison
      const playerId = context?.isAnonymous
        ? context.anonymousId
        : userSession?.user?.id;

      setAlerts((prev) => [
        ...prev,
        {
          id: `game-completed-${Date.now()}-${Math.random()}`,
          message: data.message || "Game completed!",
          variant: data.winner_id === playerId ? "default" : "destructive",
        },
      ]);

      // Show finished page immediately (no 5 second delay)
      setGameFinished(true);
    };

    session.on("opponent_submitted", handleOpponentSubmitted);
    session.on("game_completed", handleGameCompleted);

    return () => {
      console.log("Cleaning up socket listeners");
      session.off("opponent_submitted", handleOpponentSubmitted);
      session.off("game_completed", handleGameCompleted);
    };
  }, [context?.socket]);

  useEffect(() => {
    if (!context) {
      console.warn("Game context not ready yet, waiting...");
      return;
    }

    if (context && !context.socket && !context.loading) {
      console.log(
        "Context is stable but socket is missing, redirecting to queue"
      );
      router.push("/queue");
    }
  }, [context, router]);

  useEffect(() => {
    const questionName = params?.questionName;
    const fetchQuestion = async () => {
      try {
        console.log(
          "🚀 [QUESTION DEBUG] Starting to fetch question:",
          questionName
        );
        setLoading(true);
        if (!questionName)
          throw new Error(
            "No question name found in URL. Please check the URL and try again."
          );
        const response = await fetch(
          `${process.env.NEXT_PUBLIC_API_BASE_URL}/api/get-question/${questionName}`
        );

        if (!response.ok) {
          throw new Error(`Failed to fetch question: ${response.statusText}`);
        }

        const data = await response.json();
        console.log(
          "🚀 [QUESTION DEBUG] Question data loaded successfully:",
          !!data,
          "starter_code keys:",
          Object.keys(data?.starter_code || {})
        );
        setQuestionData(data);
        questionDataRef.current = data;
      } catch (err) {
        console.error("🚀 [QUESTION DEBUG] Failed to fetch question:", err);
        setError(
          err instanceof Error ? err.message : "Failed to load question"
        );
      } finally {
        setLoading(false);
      }
    };

    if (questionName) {
      fetchQuestion();
    } else {
      console.warn("🚀 [QUESTION DEBUG] No question name in params:", params);
    }
  }, [params?.questionName]);

  useEffect(() => {
    console.log(
      "🚀 [USERCODE DEBUG] useEffect triggered - questionData:",
      !!questionData,
      "selectedLanguage:",
      selectedLanguage
    );
    if (questionData && questionData.starter_code) {
      const starterCode = questionData.starter_code[selectedLanguage];
      console.log(
        "🚀 [USERCODE DEBUG] Found starter code for",
        selectedLanguage,
        ":",
        !!starterCode,
        "length:",
        starterCode?.length
      );
      if (starterCode) {
        setUserCode(starterCode);
        userCodeRef.current = starterCode;
        console.log("🚀 [USERCODE DEBUG] Set userCode to starter code");
      }
    } else {
      console.warn(
        "🚀 [USERCODE DEBUG] Missing questionData or starter_code:",
        {
          questionData: !!questionData,
          starter_code: !!questionData?.starter_code,
          selectedLanguage,
        }
      );
    }
  }, [questionData, selectedLanguage]);

  // Join game room and set up debounced code update function
  useEffect(() => {
    // Get player ID - either from authenticated user or anonymous user
    const playerId = context?.isAnonymous
      ? context.anonymousId
      : userSession?.user?.id;

    if (context?.socket && context.gameId && playerId) {
      // Set up socket event listeners for timer synchronization
      context.socket.on(
        "game_joined",
        (data: { game_id: string; start_time?: number | null }) => {
          console.log("🚀 [TIMER DEBUG] Received game_joined event:", data);
          if (data.start_time) {
            console.log(
              "🚀 [TIMER DEBUG] Game already started, setting start time:",
              data.start_time
            );
            setGameStartTime(data.start_time);
            setIsGameStarted(true);
          }
        }
      );

      context.socket.on(
        "game_start",
        (data: { game_id: string; start_time: number }) => {
          console.log("🚀 [TIMER DEBUG] Received game_start event:", data);
          console.log(
            "🚀 [TIMER DEBUG] Setting gameStartTime to:",
            data.start_time,
            "and isGameStarted to: true"
          );
          setGameStartTime(data.start_time);
          setIsGameStarted(true);

          // Emit instant code update when timer starts
          // Use refs to avoid stale closure issues
          const attemptInstantUpdate = (attempt = 1, maxAttempts = 5) => {
            // Access current values from refs (not closure variables)
            const currentUserCode = userCodeRef.current;
            const currentQuestionData = questionDataRef.current;
            const codeToSend =
              currentUserCode ||
              currentQuestionData?.starter_code?.[selectedLanguage] ||
              "";

            if (
              emitInstantCodeUpdateRef.current &&
              codeToSend &&
              currentQuestionData
            ) {
              console.log(
                "🚀 [INSTANT DEBUG] Emitting instant code update on timer start (attempt",
                attempt,
                "), code length:",
                codeToSend.length
              );
              console.log(
                "🚀 [INSTANT DEBUG] Current userCode from ref:",
                currentUserCode?.substring(0, 50) + "..."
              );
              console.log(
                "🚀 [INSTANT DEBUG] Selected language:",
                selectedLanguage
              );
              emitInstantCodeUpdateRef.current(codeToSend, "timer_start");
            } else if (attempt < maxAttempts) {
              console.warn(
                "🚀 [INSTANT DEBUG] Attempt",
                attempt,
                "failed - userCodeRef:",
                !!currentUserCode,
                "questionDataRef:",
                !!currentQuestionData,
                "emitRef:",
                !!emitInstantCodeUpdateRef.current,
                "- retrying in 500ms"
              );
              setTimeout(
                () => attemptInstantUpdate(attempt + 1, maxAttempts),
                500
              );
            } else {
              console.error(
                "🚀 [INSTANT DEBUG] Failed to send instant update after",
                maxAttempts,
                "attempts - userCodeRef:",
                !!currentUserCode,
                "questionDataRef:",
                !!currentQuestionData,
                "emitRef:",
                !!emitInstantCodeUpdateRef.current
              );
            }
          };

          setTimeout(() => attemptInstantUpdate(), 1000);
        }
      );

      // Join the game room first
      console.log("🚀 [JOIN DEBUG] Emitting join_game event with:", {
        game_id: context.gameId,
        player_id: playerId,
      });
      context.socket.emit("join_game", {
        game_id: context.gameId,
        player_id: playerId,
      });

      // Set up simple code update function (no debouncing - backend handles timing)
      emitCodeUpdateRef.current = (code: string) => {
        // Only emit if we have all required data and the socket is connected
        if (
          context.socket &&
          context.socket.connected &&
          context.gameId &&
          playerId
        ) {
          context.socket.emit("code_update", {
            game_id: context.gameId,
            player_id: playerId,
            code: code,
            language: selectedLanguage,
          });
        }
      };

      // Set up instant code update function (bypasses 30-second delay)
      emitInstantCodeUpdateRef.current = (code: string, reason: string) => {
        // Only emit if we have all required data and the socket is connected
        if (
          context.socket &&
          context.socket.connected &&
          context.gameId &&
          playerId
        ) {
          context.socket.emit("instant_code_update", {
            game_id: context.gameId,
            player_id: playerId,
            code: code,
            language: selectedLanguage,
            reason: reason,
          });
        }
      };
    }

<<<<<<< HEAD
    //save Lps
    userLpRef.current = context?.playerLp || 0;
    opponentLpRef.current = JSON.parse(sessionStorage.getItem("game_opponent_data") || "0").playerLp || 0;

    console.log("saved user LP:", userLpRef.current);
    console.log("saved opponent LP:", opponentLpRef.current);

=======
>>>>>>> 787d2f1d
    // Cleanup on unmount or dependencies change
    return () => {
      if (context?.socket) {
        context.socket.off("game_joined");
        context.socket.off("game_start");
      }
    };
<<<<<<< HEAD
  }, [context?.socket, context?.gameId, context?.isAnonymous, context?.anonymousId, userSession?.user?.id, selectedLanguage, context?.playerLp]);
=======
  }, [
    context?.socket,
    context?.gameId,
    context?.isAnonymous,
    context?.anonymousId,
    userSession?.user?.id,
    selectedLanguage,
  ]);
>>>>>>> 787d2f1d

  // NOW all conditional returns can happen AFTER all hooks are declared
  if (!context) {
    return <div>Loading game context...</div>;
  }

  if (context.loading) {
    return <div>Connecting to game...</div>;
  }

  if (loading) {
    return (
      <div className="flex h-[100%] w-[100%] items-center justify-center">
        <div>Loading question...</div>
      </div>
    );
  }

  if (error) {
    return (
      <div className="flex h-[100%] w-[100%] items-center justify-center">
        <div className="text-error">Error: {error}</div>
      </div>
    );
  }

  // Rest of your component logic...
  const questionName = params?.questionName;

  const handleLanguageChange = (language: Language) => {
    setSelectedLanguage(language);
    if (questionData && questionData.starter_code) {
      const starterCode = questionData.starter_code[language];
      if (starterCode) {
        setUserCode(starterCode);

        // Update ref
        userCodeRef.current = starterCode;

        // Check if we're in the first 30 seconds and emit instant update
        if (gameStartTime && isGameStarted) {
          const currentTime = Date.now();
          const gameElapsedSeconds =
            (currentTime - gameStartTime * 1000) / 1000;

          if (gameElapsedSeconds < 30 && emitInstantCodeUpdateRef.current) {
            console.log(
              "🚀 [INSTANT DEBUG] Emitting instant code update on language switch in first 30s"
            );
            emitInstantCodeUpdateRef.current(
              starterCode,
              "language_switch_early"
            );
          }
        }
      }
    }
  };

  const runSampleTests = async (code: string): Promise<TestResultsData> => {
    setIsRunning(true);
    setTestResults(undefined);

    try {
      if (!questionName) {
        throw new Error("Question name not found in URL");
      }

      const requestPayload = {
        player_id: "sample-test-user",
        code: code,
        question_name: questionName,
        language: selectedLanguage,
        timer: timeRef.current,
      };

      const response = await fetch(
        `${process.env.NEXT_PUBLIC_API_BASE_URL}/api/run-sample-tests`,
        {
          method: "POST",
          headers: {
            "Content-Type": "application/json",
          },
          body: JSON.stringify(requestPayload),
        }
      );

      const result = await response.json();
      setTestResults(result);
      setHasResults(true);
      return result;
    } catch (error) {
      const errorResult: TestResultsData = {
        success: false,
        test_results: [],
        total_passed: 0,
        player_name: "",
        total_failed: 0,
        error: error instanceof Error ? error.message : "Unknown error",
        message: "",
        code: "",
        opponent_id: "",
      };
      setTestResults(errorResult);
      setHasResults(true);
      return errorResult;
    } finally {
      setIsRunning(false);
    }
  };

  const runAllTests = async (code: string): Promise<TestResultsData> => {
    setIsRunning(true);
    setTestResults(undefined);

    try {
      const playerId = context.isAnonymous
        ? context.anonymousId
        : userSession?.user?.id;

      if (!playerId) {
        throw new Error("Player ID not found. Please refresh and try again.");
      }

      if (!context.gameId) {
        throw new Error("Game ID not found. Please return to the queue.");
      }

      const response = await fetch(
        `${process.env.NEXT_PUBLIC_API_BASE_URL}/api/${context.gameId}/run-all-tests`,
        {
          method: "POST",
          headers: {
            "Content-Type": "application/json",
          },
          body: JSON.stringify({
            player_id: playerId,
            code: code,
            question_name: questionName,
            language: selectedLanguage,
            timer: Math.floor(timeRef.current),
          }),
        }
      );

      const result = await response.json();
      setTestResults(result);
      setHasResults(true);
      return result;
    } catch (error) {
      const errorResult: TestResultsData = {
        success: false,
        test_results: [],
        player_name: "",
        total_passed: 0,
        total_failed: 0,
        error: error instanceof Error ? error.message : "Unknown error",
        message: "",
        code: "",
        opponent_id: "",
      };
      setTestResults(errorResult);
      setHasResults(true);
      return errorResult;
    } finally {
      setIsRunning(false);
    }
  };

  const handleCloseResults = () => {
    setTestResults(undefined);
    setHasResults(false);
  };

  const middleWidth = 100 - leftWidth - rightWidth;

  console.log("context: ", context);
  return (
    <div
      ref={containerRef}
      className="flex items-center justify-center w-screen h-screen"
    >
      <StackableAlerts alerts={alerts} setAlerts={setAlerts} />

      {!debugFinishedPage && (
        <>
          {!gameFinished ? (
            <div className="flex w-full h-full">
              {/* Left Column - Question */}
              <QuestionColumn
                questionData={questionData}
                loading={loading}
                width={leftWidth}
              />{" "}
              {/* Left Resizer */}
              <div
                className="relative w-1 transition-colors duration-200 cursor-col-resize group"
                style={{ backgroundColor: "var(--border)" }}
                onMouseDown={handleLeftMouseDown}
              >
                <div className="absolute inset-0 w-3 -ml-1" />
                <div
                  className="absolute w-1 h-8 transition-colors duration-200 transform -translate-x-1/2 -translate-y-1/2 rounded top-1/2 left-1/2"
                  style={{
                    backgroundColor: "var(--border)",
                    opacity: "0.8",
                  }}
                />
              </div>
              {/* Middle Column - Editor */}
              <div className="h-full" style={{ width: `${middleWidth}%` }}>
                <EditorWithTerminal
                  code={userCode}
                  onCodeChange={(value) => {
                    const newCode = value || "";
                    setUserCode(newCode);
                    userCodeRef.current = newCode;
                    if (emitCodeUpdateRef.current) {
                      emitCodeUpdateRef.current(newCode);
                    }
                  }}
                  language={getLanguageConfig(selectedLanguage).monacoLanguage}
                  theme={monacoTheme}
                  onRunCode={runSampleTests}
                  selectedLanguage={selectedLanguage}
                  onLanguageChange={handleLanguageChange}
                  onRun={() => runSampleTests(userCode)}
                  onSubmit={() => runAllTests(userCode)}
                  testResults={testResults}
                  isRunning={isRunning}
                  hasResults={hasResults}
                  onCloseResults={handleCloseResults}
                />
              </div>
              {/* Right Resizer */}
              <div
                className="relative w-1 transition-colors duration-200 cursor-col-resize group"
                style={{ backgroundColor: "var(--border)" }}
                onMouseDown={handleRightMouseDown}
              >
                <div className="absolute inset-0 w-3 -ml-1" />
                <div
                  className="absolute w-1 h-8 transition-colors duration-200 transform -translate-x-1/2 -translate-y-1/2 rounded top-1/2 left-1/2"
                  style={{
                    backgroundColor: "var(--border)",
                    opacity: "0.8",
                  }}
                />
              </div>
              {/* Right Column - DuelInfo */}
              <div
                className="relative overflow-y-auto"
                style={{ width: `${rightWidth}%` }}
              >
                <div className="p-4">
                  {opponentStatus && (
                    <div className="p-3 mb-4 border rounded-lg bg-accent/10 border-accent/20">
                      <p className="text-sm font-medium text-accent">
                        {opponentStatus}
                      </p>
                    </div>
                  )}
                  {/* Add timer state logging */}
                  {console.log(
                    "🚀 [TIMER DEBUG] Passing to DuelInfo - gameStartTime:",
                    gameStartTime,
                    "isGameStarted:",
                    isGameStarted
                  )}
                  <DuelInfo
                    timeRef={timeRef}
                    opponentData={context.opponent}
                    user={context.user ?? undefined}
                    socket={context.socket ?? undefined}
                    gameId={context.gameId ?? undefined}
                    starterCode={
                      questionData?.starter_code?.[selectedLanguage] || ""
                    }
                    selectedLanguage={selectedLanguage}
                    gameStartTime={gameStartTime}
                    isGameStarted={isGameStarted}
                  />
                </div>
              </div>
            </div>
          ) : (
            gameEndData && (
              <FinishedPage
                opponent={context.opponent}
                user={context.user}
                gameEndData={gameEndData}
                userStats={testResults}
                opponentStats={opponentTestStatsRef.current}
              />
<<<<<<< HEAD
            </div>
          </div>
        </div>
      ) : (
        gameEndData && (
          <FinishedPage
            opponent={context.opponent}
            user={context.user}
            gameEndData={gameEndData}
            userStats={testResults}
            opponentStats={opponentTestStatsRef.current}
            userLp={userLpRef.current}
            opponentLp={opponentLpRef.current}
          />
        )
=======
            )
          )}
        </>
>>>>>>> 787d2f1d
      )}

<<<<<<< HEAD
    {debugFinishedPage && 
      <FinishedPage
        opponent={dummyUserWinsData.opponent}
        user={dummyUserWinsData.user}
        opponentStats={dummyUserWinsData.opponentStats}
        userStats={dummyUserWinsData.userStats}
        userLp={23}
        opponentLp={45}
      />
    }
=======
      {debugFinishedPage && (
        <FinishedPage
          opponent={dummyUserWinsData.opponent}
          user={dummyUserWinsData.user}
          opponentStats={dummyUserWinsData.opponentStats}
          userStats={dummyUserWinsData.userStats}
        />
      )}
>>>>>>> 787d2f1d
    </div>
  );
}<|MERGE_RESOLUTION|>--- conflicted
+++ resolved
@@ -498,7 +498,6 @@
       };
     }
 
-<<<<<<< HEAD
     //save Lps
     userLpRef.current = context?.playerLp || 0;
     opponentLpRef.current = JSON.parse(sessionStorage.getItem("game_opponent_data") || "0").playerLp || 0;
@@ -506,8 +505,6 @@
     console.log("saved user LP:", userLpRef.current);
     console.log("saved opponent LP:", opponentLpRef.current);
 
-=======
->>>>>>> 787d2f1d
     // Cleanup on unmount or dependencies change
     return () => {
       if (context?.socket) {
@@ -515,18 +512,7 @@
         context.socket.off("game_start");
       }
     };
-<<<<<<< HEAD
   }, [context?.socket, context?.gameId, context?.isAnonymous, context?.anonymousId, userSession?.user?.id, selectedLanguage, context?.playerLp]);
-=======
-  }, [
-    context?.socket,
-    context?.gameId,
-    context?.isAnonymous,
-    context?.anonymousId,
-    userSession?.user?.id,
-    selectedLanguage,
-  ]);
->>>>>>> 787d2f1d
 
   // NOW all conditional returns can happen AFTER all hooks are declared
   if (!context) {
@@ -820,31 +806,14 @@
                 gameEndData={gameEndData}
                 userStats={testResults}
                 opponentStats={opponentTestStatsRef.current}
+                userLp={userLpRef.current}
+                opponentLp={opponentLpRef.current}
               />
-<<<<<<< HEAD
-            </div>
-          </div>
-        </div>
-      ) : (
-        gameEndData && (
-          <FinishedPage
-            opponent={context.opponent}
-            user={context.user}
-            gameEndData={gameEndData}
-            userStats={testResults}
-            opponentStats={opponentTestStatsRef.current}
-            userLp={userLpRef.current}
-            opponentLp={opponentLpRef.current}
-          />
-        )
-=======
             )
           )}
         </>
->>>>>>> 787d2f1d
       )}
 
-<<<<<<< HEAD
     {debugFinishedPage && 
       <FinishedPage
         opponent={dummyUserWinsData.opponent}
@@ -855,16 +824,6 @@
         opponentLp={45}
       />
     }
-=======
-      {debugFinishedPage && (
-        <FinishedPage
-          opponent={dummyUserWinsData.opponent}
-          user={dummyUserWinsData.user}
-          opponentStats={dummyUserWinsData.opponentStats}
-          userStats={dummyUserWinsData.userStats}
-        />
-      )}
->>>>>>> 787d2f1d
     </div>
   );
 }