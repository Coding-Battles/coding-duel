--- conflicted
+++ resolved
@@ -1,16 +1,8 @@
 import type { Metadata } from "next";
 import { Geist, Geist_Mono } from "next/font/google";
 import "./globals.css";
-import {NightModeButton} from "@/components/NightModeButton";
-<<<<<<< HEAD
+import { NightModeButton } from "@/components/NightModeButton";
 import { ThemeProvider } from "next-themes";
-=======
-import { cookies, headers } from 'next/headers';
-import {auth} from "@/lib/auth";
-import { SessionProvider } from "@/components/SessionProvider";
->>>>>>> fe7eddc6
-
-
 
 const geistSans = Geist({
   variable: "--font-geist-sans",
@@ -27,44 +19,20 @@
   description: "1v1 coding battles",
 };
 
-<<<<<<< HEAD
 export default function RootLayout({
-=======
-
-export default async function RootLayout({
->>>>>>> fe7eddc6
   children,
 }: Readonly<{
   children: React.ReactNode;
 }>) {
-<<<<<<< HEAD
-=======
-  const cookieStore = await cookies();
-  const theme = cookieStore.get('theme')?.value || 'light';
-
-  const sessionData = await auth.api.getSession({
-    headers: await headers()
-  })
-
-  const sessionUser = sessionData?.user || null;
-
->>>>>>> fe7eddc6
   return (
     <html lang="en" suppressHydrationWarning>
       <body
         className={`${geistSans.variable} ${geistMono.variable} antialiased`}
       >
-<<<<<<< HEAD
         <ThemeProvider attribute="class" defaultTheme="system" enableSystem>
-          <NightModeButton/>
+          <NightModeButton />
           {children}
         </ThemeProvider>
-=======
-        <NightModeButton/>
-        <SessionProvider sessionUser={sessionUser}>
-          {children}
-        </SessionProvider>
->>>>>>> fe7eddc6
       </body>
     </html>
   );
