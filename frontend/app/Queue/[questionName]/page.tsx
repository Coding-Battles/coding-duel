--- conflicted
+++ resolved
@@ -12,18 +12,15 @@
 import { useTheme } from "next-themes";
 import GameTimer from "@/components/GameTimer";
 import FinishedPage from "@/components/FinishedPage";
-<<<<<<< HEAD
 import { dummyOpponent, dummyOpponentStats, dummyUser, dummyUserStats } from "@/components/dummyData/FinishedPageData";
 
 const TestFinishedPage = true;
 
-=======
 import DuelInfo from "@/components/DuelInfo";
 import {
   transformLeetCodeHtml,
   getDifficultyClass,
 } from "@/lib/leetcode-html-transformer";
->>>>>>> b0297315
 
 export default function InGamePage() {
   const { resolvedTheme } = useTheme();
@@ -67,14 +64,8 @@
   console.log("is anonymous:", context?.isAnonymous);
 
   useEffect(() => {
-<<<<<<< HEAD
-    if(!session) {
-      console.log("No session found, redirecting to queue");
-      router.push("/queue");
-=======
     if (!session) {
       console.warn("Socket not ready yet, waiting...");
->>>>>>> b0297315
       return;
     }
 
@@ -366,52 +357,6 @@
 
   return (
     <div className="flex h-screen w-screen">
-<<<<<<< HEAD
-      <SidebarProvider>
-        <InGameSideBar questionData={questionData} />
-        
-        <SidebarInset>
-          <header className="flex h-16 shrink-0 justify-between items-center gap-2 border-b px-4 z-60">
-            <SidebarTrigger className="-ml-1" />
-            <h1 className="text-lg font-semibold">BATTLE</h1>
-            {(!TestFinishedPage && !gameFinished) ? <GameTimer timeRef={timeRef}/> : <span></span>}
-          </header>
-          <StackableAlerts alerts={alerts} setAlerts={setAlerts}/>
-          { (!TestFinishedPage && !gameFinished) ? 
-            <div className="flex flex-1 flex-col gap-4 p-4">
-            <div className="flex h-[100%] w-[100%]">
-              <div className="flex-1 w-full h-full max-w-2xl">
-                <EditorWithTerminal
-                  code={userCode}
-                  onCodeChange={(value) => {
-                    setUserCode(value || "");
-                    console.log("User code:", value);
-                  }}
-                  language={getLanguageConfig(selectedLanguage).monacoLanguage}
-                  theme="vs-dark"
-                  onRunCode={runSampleTests}
-                  selectedLanguage={selectedLanguage}
-                  onLanguageChange={handleLanguageChange}
-                  onRun={() => runSampleTests(userCode)}
-                  onSubmit={() => runAllTests(userCode)}
-                  testResults={testResults}
-                />
-              </div>
-            </div>
-          </div>
-
-          :
-                
-           (!TestFinishedPage ? 
-            (opponentTestStatsRef.current && testResults &&
-              <FinishedPage opponent={context.opponent} user={context.user} opponentStats={opponentTestStatsRef.current} userStats={testResults} />
-            )
-
-            :
-
-            <FinishedPage opponent={dummyOpponent} user={dummyUser} opponentStats={dummyOpponentStats} userStats={dummyUserStats} />
-          )
-=======
       <StackableAlerts alerts={alerts} setAlerts={setAlerts} />
 
       {!gameFinished ? (
@@ -465,7 +410,6 @@
               onCloseResults={handleCloseResults}
             />
           </div>
->>>>>>> b0297315
 
           {/* Right Column - DuelInfo */}
           <div className="w-1/4 border-l overflow-y-auto">
