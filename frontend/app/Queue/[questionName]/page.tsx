--- conflicted
+++ resolved
@@ -4,25 +4,23 @@
 import EditorWithTerminal from "@/components/EditorWithTerminal";
 import { Language, getLanguageConfig } from "@/types/languages";
 import { TestResultsData } from "@/components/TestResults";
-<<<<<<< HEAD
-=======
 import { AlertTriangle, Check } from "lucide-react";
->>>>>>> fe7eddc6
 import { useParams, useRouter } from "next/navigation";
 import React, { useEffect, useRef } from "react";
 import { useGameContext } from "../layout";
-<<<<<<< HEAD
 import DuelInfo from "@/components/DuelInfo";
 import { Button } from "@/components/ui/button";
-=======
 import { useSessionContext } from "@/components/SessionProvider";
 import { Socket } from "socket.io-client";
-import { Alert, AlertDescription, AlertTitle, StackableAlerts } from "@/components/ui/alert";
-import {motion} from "framer-motion";
+import {
+  Alert,
+  AlertDescription,
+  AlertTitle,
+  StackableAlerts,
+} from "@/components/ui/alert";
+import { motion } from "framer-motion";
 import GameTimer from "@/components/GameTimer";
 import FinishedPage from "@/components/FinishedPage";
-
->>>>>>> fe7eddc6
 
 export default function InGamePage() {
   const [selectedLanguage, setSelectedLanguage] =
@@ -36,12 +34,7 @@
   const [testResults, setTestResults] = React.useState<
     TestResultsData | undefined
   >(undefined);
-<<<<<<< HEAD
-  const [isRunning, setIsRunning] = React.useState(false);
-  const [hasResults, setHasResults] = React.useState(false);
-=======
   const opponentTestStatsRef = useRef<TestResultsData | undefined>(undefined);
->>>>>>> fe7eddc6
 
   const context = useGameContext();
   const router = useRouter();
@@ -52,7 +45,7 @@
   const timeRef = useRef<number>(0);
   const [gameFinished, setGameFinished] = React.useState(false);
 
-  const session = context?.socket
+  const session = context?.socket;
   const userSession = useSessionContext();
 
   console.log("InGamePage session:", userSession);
@@ -61,11 +54,11 @@
   console.log("is anonymous:", context?.isAnonymous);
 
   useEffect(() => {
-    if(!session) {
+    if (!session) {
       console.error("No session found, redirecting to queue");
       router.push("/queue");
       return;
-    } 
+    }
 
     const handleOpponentSubmitted = (data: TestResultsData) => {
       console.log("Opponent submitted data:", data);
@@ -74,14 +67,14 @@
         {
           id: `opponent-${Date.now()}-${Math.random()}`, // Generate unique ID
           message: `Opponent ${data.opponent_id} submitted code: ${data.message}`,
-          variant: 'default'
-        }
+          variant: "default",
+        },
       ]);
-      
+
       opponentTestStatsRef.current = data;
     };
 
-    const handleGameCompleted = (data: {message: string}) => {
+    const handleGameCompleted = (data: { message: string }) => {
       console.log("Game completed data:", data);
 
       setAlerts((prev) => [
@@ -89,8 +82,8 @@
         {
           id: `game-completed-${Date.now()}-${Math.random()}`, // Generate unique ID
           message: `Game completed: ${data.message}`,
-          variant: 'destructive'
-        }
+          variant: "destructive",
+        },
       ]);
 
       setTimeout(() => {
@@ -98,21 +91,20 @@
         console.log("opponentTestStatsRef:", opponentTestStatsRef.current);
         console.log("testResults:", testResults);
         setGameFinished(true);
-      }, 5000)
+      }, 5000);
     };
 
     session.on("opponent_submitted", handleOpponentSubmitted);
     session.on("game_completed", handleGameCompleted);
 
-      // Cleanup function
+    // Cleanup function
     return () => {
       session.off("opponent_submitted", handleOpponentSubmitted);
       session.off("game_completed", handleGameCompleted);
     };
-  }, [session])
-  
-
- useEffect(() => {
+  }, [session]);
+
+  useEffect(() => {
     if (!context) {
       router.push("/queue");
     }
@@ -224,7 +216,7 @@
         error: error instanceof Error ? error.message : "Unknown error",
         message: "",
         code: "",
-        opponent_id: ""
+        opponent_id: "",
       };
       setTestResults(errorResult);
       setHasResults(true);
@@ -239,16 +231,18 @@
     setTestResults(undefined); // Clear previous results for immediate feedback
 
     try {
-      const playerId = context.isAnonymous ? context.anonymousId : userSession?.id;
+      const playerId = context.isAnonymous
+        ? context.anonymousId
+        : userSession?.id;
       console.log("Request body:", {
         player_id: playerId,
         code: code,
         question_name: questionName,
         language: selectedLanguage,
-        timer: timeRef.current
+        timer: timeRef.current,
       });
       const response = await fetch(
-        `${process.env.NEXT_PUBLIC_API_BASE_URL}/${context.gameId}/run-all-tests`, //have to pass in gameId so that the game room can be pinged 
+        `${process.env.NEXT_PUBLIC_API_BASE_URL}/${context.gameId}/run-all-tests`, //have to pass in gameId so that the game room can be pinged
         {
           method: "POST",
           headers: {
@@ -259,11 +253,10 @@
             code: code,
             question_name: questionName,
             language: selectedLanguage,
-            timer: Math.floor(timeRef.current)
+            timer: Math.floor(timeRef.current),
           }),
         }
       );
-
 
       const result = await response.json();
       console.log("Full test execution result:", result);
@@ -281,7 +274,7 @@
         error: error instanceof Error ? error.message : "Unknown error",
         message: "",
         code: "",
-        opponent_id: ""
+        opponent_id: "",
       };
       setTestResults(errorResult);
       setHasResults(true);
@@ -298,106 +291,53 @@
 
   return (
     <div className="flex h-screen w-screen">
-<<<<<<< HEAD
-      <div className="flex flex-1 flex-row h-screen h-full gap-4 p-4 items-start justify-start">
-        {/* Left panel - Question Description */}
-        <div className="w-80 min-w-[400px] h-[calc(100vh-2rem)] bg-white border border-gray-200 rounded-lg p-4 overflow-y-auto">
-          <h2 className="text-lg font-semibold text-gray-900 mb-4">
-            {questionData?.title || "Loading..."}
-          </h2>
-          {questionData?.description_html ? (
-            <div
-              className="text-sm leading-relaxed"
-              dangerouslySetInnerHTML={{
-                __html: questionData.description_html,
-              }}
-            />
-          ) : (
-            <div className="text-gray-500">Loading question description...</div>
-          )}
-        </div>
-
-        {/* Middle - Editor */}
-        <div className="flex-1 min-w-[400px] w-full h-[calc(100vh-2rem)]">
-          <EditorWithTerminal
-            code={userCode}
-            onCodeChange={(value) => {
-              setUserCode(value || "");
-              console.log("User code:", value);
-            }}
-            language={getLanguageConfig(selectedLanguage).monacoLanguage}
-            theme="vs-dark"
-            onRunCode={runSampleTests}
-            selectedLanguage={selectedLanguage}
-            onLanguageChange={handleLanguageChange}
-            onRun={() => runSampleTests(userCode)}
-            onSubmit={() => runAllTests(userCode)}
-            testResults={testResults}
-            isRunning={isRunning}
-            hasResults={hasResults}
-            onCloseResults={handleCloseResults}
-            disableCopyPaste={true}
-          />
-        </div>
-
-        {/* Right panel */}
-        <div className="w-64 min-w-[300px] h-[calc(100vh-2rem)] justify-center items-center bg-white rounded-lg border border-gray-200 p-4 shadow-sm">
-          <DuelInfo />
-          <Button
-            variant="destructive"
-            className="mt-4"
-            onClick={() => {
-              // TODO: Replace with actual surrender logic
-              alert("You have surrendered!");
-            }}
-          >
-            Surrender
-          </Button>
-        </div>
-      </div>
-=======
       <SidebarProvider>
         <InGameSideBar questionData={questionData} />
-        
+
         <SidebarInset>
           <header className="flex h-16 shrink-0 justify-between items-center gap-2 border-b px-4 z-60">
             <SidebarTrigger className="-ml-1" />
             <h1 className="text-lg font-semibold">BATTLE</h1>
-            {!gameFinished ? <GameTimer timeRef={timeRef}/> : <span></span>}
+            {!gameFinished ? <GameTimer timeRef={timeRef} /> : <span></span>}
           </header>
-          <StackableAlerts alerts={alerts} setAlerts={setAlerts}/>
-          { !gameFinished ? 
+          <StackableAlerts alerts={alerts} setAlerts={setAlerts} />
+          {!gameFinished ? (
             <div className="flex flex-1 flex-col gap-4 p-4">
-            <div className="flex h-[100%] w-[100%]">
-              <div className="flex-1 w-full h-full max-w-2xl">
-                <EditorWithTerminal
-                  code={userCode}
-                  onCodeChange={(value) => {
-                    setUserCode(value || "");
-                    console.log("User code:", value);
-                  }}
-                  language={getLanguageConfig(selectedLanguage).monacoLanguage}
-                  theme="vs-dark"
-                  onRunCode={runSampleTests}
-                  selectedLanguage={selectedLanguage}
-                  onLanguageChange={handleLanguageChange}
-                  onRun={() => runSampleTests(userCode)}
-                  onSubmit={() => runAllTests(userCode)}
-                  testResults={testResults}
-                />
+              <div className="flex h-[100%] w-[100%]">
+                <div className="flex-1 w-full h-full max-w-2xl">
+                  <EditorWithTerminal
+                    code={userCode}
+                    onCodeChange={(value) => {
+                      setUserCode(value || "");
+                      console.log("User code:", value);
+                    }}
+                    language={
+                      getLanguageConfig(selectedLanguage).monacoLanguage
+                    }
+                    theme="vs-dark"
+                    onRunCode={runSampleTests}
+                    selectedLanguage={selectedLanguage}
+                    onLanguageChange={handleLanguageChange}
+                    onRun={() => runSampleTests(userCode)}
+                    onSubmit={() => runAllTests(userCode)}
+                    testResults={testResults}
+                  />
+                </div>
               </div>
             </div>
-          </div>
-
-          :
-          (opponentTestStatsRef.current && testResults &&
-            <FinishedPage opponent={context.opponent} user={context.user} opponentStats={opponentTestStatsRef.current} userStats={testResults} />
-          )
-
-          }
+          ) : (
+            opponentTestStatsRef.current &&
+            testResults && (
+              <FinishedPage
+                opponent={context.opponent}
+                user={context.user}
+                opponentStats={opponentTestStatsRef.current}
+                userStats={testResults}
+              />
+            )
+          )}
         </SidebarInset>
       </SidebarProvider>
->>>>>>> fe7eddc6
     </div>
   );
 }