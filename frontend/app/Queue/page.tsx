"use client";
import TypeIt from "typeit-react";
import { Card, CardContent } from "@/components/ui/card";
import { useGameContext } from "./layout";
import { Badge } from "@/components/ui/badge";
import { useEffect, useState } from "react";
import { FileQuestion, User } from "lucide-react";
import { useRouter } from "next/navigation";
import { useSession, getAvatarUrl } from "@/lib/auth-client";
import Image from "next/image";

interface CustomUser {
  username?: string;
  name?: string;
  image?: string;
  id?: string;
  selectedPfp?: number;
}

export default function QueueLayout() {
  const context = useGameContext();
  const { data: session } = useSession();
  const [key, setKey] = useState(0); //used to loop the type animation
  const [timer, setTimer] = useState(0);

  const [playerFound, setPlayerFound] = useState(false);

  const router = useRouter();

  // Helper function to get user avatar with proper fallbacks
  const getUserAvatar = () => {
    // Try context user first, then session user
    const user = context?.user || (session?.user as CustomUser);
    return getAvatarUrl(user);
  };

  if (!context) {
    return (
      <div className="flex h-[100%] w-[100%] items-center justify-center">
        <p className="text-red-500">Game context is not available.</p>
      </div>
    );
  }

  useEffect(() => {
    const interval = setInterval(() => {
      setTimer((prev) => prev + 1);
    }, 1000);

    return () => {
      clearInterval(interval);
    };
  }, [context.socket]);

  const { socket, loading, opponent } = context;
  return (
    <div className="flex h-[100%] w-[100%] items-center justify-center flex-col">
      <Card className="mt-16 bg-gray-900 border-gray-800 shadow-2xl animate-float">
        <div className="bg-gray-800 px-4 py-3 flex items-center justify-between rounded-t-lg">
          <div className="flex items-center gap-2">
            <div className="w-3 h-3 bg-red-500 rounded-full" />
            <div className="w-3 h-3 bg-yellow-500 rounded-full" />
            <div className="w-3 h-3 bg-green-500 rounded-full" />
          </div>
          <div className="flex items-center gap-4 text-sm">
            <span className="text-gray-400">
              Time:{" "}
              <span className="text-white font-mono">
                {Math.floor(timer / 60)}:{timer % 60 < 10 && 0}
                {timer % 60}
              </span>
            </span>
            {!playerFound ? (
              <Badge
                variant="outline"
                className="border-yellow-500 text-yellow-400"
              >
                Finding Opponent...
              </Badge>
            ) : (
              <Badge
                variant="outline"
                className="border-green-500 text-green-400"
              >
                Opponent Found
              </Badge>
            )}
          </div>
        </div>
        <CardContent className="p-6 font-mono text-sm">
          <div className="ml-4 text-purple-400">
            const <span className="text-white">Status</span> ={" "}
            <span className="text-orange-400">"</span>
            {!playerFound ? (
              <TypeIt
                key={key} // use key to reset TypeIt instance
                getBeforeInit={(instance) => {
                  instance
                    .type('<span style="color: orange;">loading...</span>')
                    .pause(750)
                    .delete(10)
                    .type('<span style="color: orange;">loading!</span>')
                    .pause(1000)
                    .delete(8)
                    .exec(() => {
                      setKey((prevKey) => prevKey + 1); // trigger re-render to reset TypeIt
                    });
                  return instance;
                }}
              />
            ) : (
              <TypeIt
                getBeforeInit={(instance) => {
                  instance
                    .type('<span style="color: orange;">Player Found!</span>')
                    .pause(2000)
                    .exec(() => {
                      router.push("/queue/in-game");
                    });
                  return instance;
                }}
              />
            )}
            <span className="text-orange-400">"</span>
          </div>
        </CardContent>
      </Card>

      <div className="flex gap-8 mt-[100px]">
        <div className="flex flex-col items-center justify-center p-6 border-2 w-[170px] rounded-lg">
<<<<<<< HEAD
          <img
            src={context.user.image_url || undefined}
            alt="Player Image"
            className="w-24 h-24 mb-4 border-2 border-gray-300"
=======
          <Image
            src={getUserAvatar()}
            alt={`${(context?.user as CustomUser)?.username || context?.user?.name || (session?.user as CustomUser)?.username || session?.user?.name || "User"} Image`}
            width={96}
            height={96}
            className="w-24 h-24 mb-4 border-2 border-gray-300 rounded-full object-cover"
>>>>>>> b0297315
          />
          <h1 className="text-2xl font-bold">
            {(() => {
              console.log('=== QUEUE PAGE DISPLAY DEBUG ===');
              console.log('context?.user?.username:', (context?.user as CustomUser)?.username);
              console.log('context?.user?.name:', context?.user?.name);
              console.log('session?.user?.username:', (session?.user as CustomUser)?.username);
              console.log('session?.user?.name:', session?.user?.name);
              const displayName = (context?.user as CustomUser)?.username || context?.user?.name || (session?.user as CustomUser)?.username || session?.user?.name || "Guest";
              console.log('Final display name:', displayName);
              return displayName;
            })()}
          </h1>
        </div>

        <div className="flex flex-col items-center justify-center p-6 border-2 rounded-lg w-[170px]">
          {opponent.image_url ? (
            <Image
              src={opponent.image_url}
              alt={`${opponent.name || "Opponent"} Image`}
              width={96}
              height={96}
              className="w-24 h-24 mb-4 border-2 border-gray-300 rounded-full object-cover"
            />
          ) : (
            <div className="w-24 h-24 mb-4 border-2 border-gray-300 rounded-full bg-gray-100 flex items-center justify-center">
              <FileQuestion className="w-8 h-8 text-gray-500" />
            </div>
          )}
          <h1 className="text-2xl font-bold">
            {opponent.name ? opponent.name : "Finding"}
          </h1>
        </div>
      </div>
    </div>
  );
}<|MERGE_RESOLUTION|>--- conflicted
+++ resolved
@@ -128,19 +128,12 @@
 
       <div className="flex gap-8 mt-[100px]">
         <div className="flex flex-col items-center justify-center p-6 border-2 w-[170px] rounded-lg">
-<<<<<<< HEAD
-          <img
-            src={context.user.image_url || undefined}
-            alt="Player Image"
-            className="w-24 h-24 mb-4 border-2 border-gray-300"
-=======
           <Image
             src={getUserAvatar()}
             alt={`${(context?.user as CustomUser)?.username || context?.user?.name || (session?.user as CustomUser)?.username || session?.user?.name || "User"} Image`}
             width={96}
             height={96}
             className="w-24 h-24 mb-4 border-2 border-gray-300 rounded-full object-cover"
->>>>>>> b0297315
           />
           <h1 className="text-2xl font-bold">
             {(() => {
