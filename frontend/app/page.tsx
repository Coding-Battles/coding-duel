"use client";
import React, { useEffect } from "react";
import Link from "next/link";
import { Button } from "@/components/ui/button";
import { Card, CardContent } from "@/components/ui/card";
import { Badge } from "@/components/ui/badge";
import { CheckCircle2 } from "lucide-react";
import GoogleOneTap from "@/components/GoogleOneTap";
<<<<<<< HEAD
import { authClient, getSession, useSession } from "@/lib/auth-client";
import { auth } from "@/lib/auth";
import { headers } from "next/headers";

export default async function HomePage() {
  // const { data: session } = useSession();
  // console.log("Session data:", session);

  const session = await auth.api.getSession({
    headers: await headers()
  })
  console.log("Session data:", await session);
=======
import { useSession } from "@/lib/auth-client";

export default function HomePage() {
  const { data: session } = useSession();

  useEffect(() => {
    console.log("User session data:", session);
  }, [session]);
>>>>>>> 71df7b91
  return (
    <>
      {session && 
      <Link href="/profile" className="fixed top-4 right-4 p-2 bg-gray-800 text-white rounded-lg hover:bg-gray-700 transition z-50">
        <img
          src={session.user.image || "/default-avatar.png"}
          alt="User Avatar"
          className="w-8 h-8 rounded-full"
        />
      </Link>}
      {!session && <GoogleOneTap />}
      <div className="min-h-screen bg-gray-950 text-white">
        {/* Hero Section */}
        <section className="min-h-screen flex items-center justify-center relative px-6 pt-20">
          <div className="absolute inset-0 bg-gradient-to-br from-blue-500/20 via-transparent to-purple-600/20" />
          <div className="container mx-auto max-w-6xl relative">
            <div className="text-center space-y-8">
              <div className="space-y-4">
                <h1 className="text-5xl md:text-7xl font-bold leading-tight">
                  Code Fast.
                  <br />
                  <span className="bg-gradient-to-r from-blue-500 to-purple-600 bg-clip-text text-transparent">
                    Win Faster.
                  </span>
                </h1>
                <p className="text-xl md:text-2xl text-gray-400 max-w-3xl mx-auto">
                  Real-time competitive coding battles. Race against opponents
                  to solve algorithm challenges and climb the leaderboard.
                </p>
              </div>

              <div className="flex flex-col sm:flex-row gap-4 justify-center pt-8">
                <Link href="/Queue">
                  <Button
                    size="lg"
                    className="bg-white text-black text-lg px-8 py-6 hover:bg-gray-400"
                  >
                    Start Playing Free
                  </Button>
                </Link>
              </div>

              <div className="flex justify-center gap-8 pt-8 text-sm text-gray-400">
                <div className="flex items-center gap-2">
                  <CheckCircle2 className="w-5 h-5 text-green-500" />
                  <span>No Installation</span>
                </div>
                <div className="flex items-center gap-2">
                  <CheckCircle2 className="w-5 h-5 text-green-500" />
                  <span>Real-time Battles</span>
                </div>
                <div className="flex items-center gap-2">
                  <CheckCircle2 className="w-5 h-5 text-green-500" />
                  <span>ELO Rating System</span>
                </div>
              </div>
            </div>

            {/* Animated Code Editor Preview */}
            <Card className="mt-16 bg-gray-900 border-gray-800 shadow-2xl animate-float">
              <div className="bg-gray-800 px-4 py-3 flex items-center justify-between rounded-t-lg">
                <div className="flex items-center gap-2">
                  <div className="w-3 h-3 bg-red-500 rounded-full" />
                  <div className="w-3 h-3 bg-yellow-500 rounded-full" />
                  <div className="w-3 h-3 bg-green-500 rounded-full" />
                </div>
                <div className="flex items-center gap-4 text-sm">
                  <span className="text-gray-400">
                    Time: <span className="text-white font-mono">4:32</span>
                  </span>
                  <Badge
                    variant="outline"
                    className="border-yellow-500 text-yellow-400"
                  >
                    Opponent: Solving...
                  </Badge>
                </div>
              </div>
              <CardContent className="p-6 font-mono text-sm">
                <div className="text-gray-400 mb-2">
                  {/* Two Sum Problem */}
                </div>
                <div className="text-blue-400">
                  function <span className="text-yellow-300">twoSum</span>(
                  <span className="text-orange-300">nums</span>,{" "}
                  <span className="text-orange-300">target</span>) {`{`}
                </div>
                <div className="ml-4 text-purple-400">
                  const <span className="text-white">map</span> ={" "}
                  <span className="text-blue-400">new</span>{" "}
                  <span className="text-yellow-300">Map</span>();
                </div>
                <div className="ml-4 text-purple-400">
                  for (<span className="text-blue-400">let</span> i ={" "}
                  <span className="text-green-400">0</span>; i {"<"}{" "}
                  nums.length; i++) {`{`}
                </div>
                <div className="ml-8 text-white">...</div>
                <div className="text-blue-400">{`}`}</div>
              </CardContent>
            </Card>
          </div>
        </section>

        {/* Footer */}
        <footer className="py-12 px-6 border-t border-gray-800">
          <div className="container mx-auto max-w-6xl">
            <div className="flex flex-col md:flex-row justify-between items-center gap-4">
              <Link href="/" className="flex items-center space-x-2">
                <div className="w-8 h-8 bg-gradient-to-br from-blue-500 to-purple-600 rounded-lg flex items-center justify-center">
                  <span className="text-white font-bold text-lg">CD</span>
                </div>
                <span className="text-xl font-bold">CodeDuel</span>
              </Link>

              <div className="flex gap-6 text-sm text-gray-400">
                {/* <Link href="/privacy" className="hover:text-white transition">
                Privacy
              </Link>
              <Link href="/terms" className="hover:text-white transition">
                Terms
              </Link>
              <Link href="/contact" className="hover:text-white transition">
                Contact
              </Link> */}
                <a
                  href="https://github.com/Andriy3333/coding-duel"
                  target="_blank"
                  rel="noopener noreferrer"
                  className="hover:text-white transition"
                >
                  GitHub
                </a>
              </div>
            </div>
          </div>
        </footer>
      </div>
    </>
  );
}<|MERGE_RESOLUTION|>--- conflicted
+++ resolved
@@ -1,4 +1,4 @@
-"use client";
+
 import React, { useEffect } from "react";
 import Link from "next/link";
 import { Button } from "@/components/ui/button";
@@ -6,7 +6,6 @@
 import { Badge } from "@/components/ui/badge";
 import { CheckCircle2 } from "lucide-react";
 import GoogleOneTap from "@/components/GoogleOneTap";
-<<<<<<< HEAD
 import { authClient, getSession, useSession } from "@/lib/auth-client";
 import { auth } from "@/lib/auth";
 import { headers } from "next/headers";
@@ -19,16 +18,6 @@
     headers: await headers()
   })
   console.log("Session data:", await session);
-=======
-import { useSession } from "@/lib/auth-client";
-
-export default function HomePage() {
-  const { data: session } = useSession();
-
-  useEffect(() => {
-    console.log("User session data:", session);
-  }, [session]);
->>>>>>> 71df7b91
   return (
     <>
       {session && 
