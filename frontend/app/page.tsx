<<<<<<< HEAD
import Link from "next/link";
import GoogleSignInButton from "@/components/GoogleSignInButton";

export default function HomePage() {
  // Server component - all static content server-rendered
  // Only GoogleSignInButton hydrates as client island
  return (
    <div className="min-h-screen bg-gray-950 text-white relative overflow-hidden">
      {/* Subtle Matrix-inspired Background Pattern */}
      <div 
        className="absolute inset-0 opacity-20"
        style={{
          backgroundImage: `
            radial-gradient(circle at 1px 1px, rgba(34, 197, 94, 0.15) 1px, transparent 0),
            linear-gradient(90deg, transparent 50px, rgba(34, 197, 94, 0.03) 51px, rgba(34, 197, 94, 0.03) 52px, transparent 53px),
            linear-gradient(180deg, transparent 50px, rgba(59, 130, 246, 0.03) 51px, rgba(59, 130, 246, 0.03) 52px, transparent 53px)
          `,
          backgroundSize: '60px 60px, 120px 120px, 80px 80px',
          backgroundPosition: '0 0, 30px 30px, 10px 10px'
        }}
      />
      {/* Above-the-fold Hero Section - Server Rendered */}
      <section className="min-h-screen flex items-center justify-center relative px-6">
        <div className="container mx-auto max-w-6xl relative">
          <div className="grid grid-cols-1 lg:grid-cols-2 gap-12 items-center">
            {/* Left Column - Content */}
            <div className="text-center lg:text-left">
              <h1 className="text-4xl md:text-5xl lg:text-6xl font-bold leading-tight mb-6">
                Head-to-head algorithm fights
              </h1>
              <div className="text-lg md:text-xl text-gray-300 font-medium mb-8">
                Touch grass later
=======

import React, { useEffect } from "react";
import Link from "next/link";
import { Button } from "@/components/ui/button";
import { Card, CardContent } from "@/components/ui/card";
import { Badge } from "@/components/ui/badge";
import { CheckCircle2 } from "lucide-react";
import GoogleOneTap from "@/components/GoogleOneTap";
import { authClient, getSession, useSession } from "@/lib/auth-client";
import { auth } from "@/lib/auth";
import { headers } from "next/headers";

export default async function HomePage() {
  // const { data: session } = useSession();
  // console.log("Session data:", session);

  const session = await auth.api.getSession({
    headers: await headers()
  })
  console.log("Session data:", await session);
  return (
    <>
      {session && 
      <Link href="/profile" className="fixed top-4 right-4 p-2 bg-gray-800 text-white rounded-lg hover:bg-gray-700 transition z-50">
        <img
          src={session.user.image || "/default-avatar.png"}
          alt="User Avatar"
          className="w-8 h-8 rounded-full"
        />
      </Link>}
      {!session && <GoogleOneTap />}
      <div className="min-h-screen bg-gray-950 text-white">
        {/* Hero Section */}
        <section className="min-h-screen flex items-center justify-center relative px-6 pt-20">
          <div className="absolute inset-0 bg-gradient-to-br from-blue-500/20 via-transparent to-purple-600/20" />
          <div className="container mx-auto max-w-6xl relative">
            <div className="text-center space-y-8">
              <div className="space-y-4">
                <h1 className="text-5xl md:text-7xl font-bold leading-tight">
                  Code Fast.
                  <br />
                  <span className="bg-gradient-to-r from-blue-500 to-purple-600 bg-clip-text text-transparent">
                    Win Faster.
                  </span>
                </h1>
                <p className="text-xl md:text-2xl text-gray-400 max-w-3xl mx-auto">
                  Real-time competitive coding battles. Race against opponents
                  to solve algorithm challenges and climb the leaderboard.
                </p>
>>>>>>> fe7eddc6
              </div>

              {/* Sign In Section - Client Island */}
              <div className="max-w-md mx-auto lg:mx-0">
                <GoogleSignInButton className="w-full py-4 text-lg font-medium">
                  Sign in with Google to start battling
                </GoogleSignInButton>
              </div>
            </div>

            {/* Right Column - Demo Video */}
            <div className="order-first lg:order-last">
              <div
                className="relative bg-gray-800 rounded-xl overflow-hidden shadow-2xl"
                style={{ aspectRatio: "16/9" }}
              >
                <div className="absolute inset-0 flex items-center justify-center">
                  <div className="text-center">
                    <div className="w-16 h-16 bg-gray-700 rounded-full flex items-center justify-center mb-4 mx-auto">
                      <svg
                        className="w-8 h-8 text-gray-400"
                        fill="currentColor"
                        viewBox="0 0 24 24"
                      >
                        <path d="M8 5v14l11-7z" />
                      </svg>
                    </div>
                    <p className="text-gray-400 text-lg">
                      Demo Video Coming Soon
                    </p>
                  </div>
                </div>
              </div>
            </div>
          </div>
        </div>
      </section>

      {/* Below-the-fold Content Section - Server Rendered */}
      <section className="py-20 px-6">
        <div className="container mx-auto max-w-6xl">
          {/* Feature Highlights */}
          <div className="text-center mb-12">
            <h2 className="text-3xl md:text-4xl font-bold mb-4">
              Why Choose CodeDuel?
            </h2>
            <p className="text-gray-400 text-lg">
              Everything you need for competitive coding
            </p>
          </div>

          <div className="grid grid-cols-1 md:grid-cols-2 lg:grid-cols-4 gap-8">
            <div className="text-center">
              <div className="w-12 h-12 bg-orange-500 rounded-lg flex items-center justify-center mx-auto mb-4">
                <svg
                  className="w-6 h-6 text-white"
                  fill="none"
                  stroke="currentColor"
                  viewBox="0 0 24 24"
                >
                  <path
                    strokeLinecap="round"
                    strokeLinejoin="round"
                    strokeWidth={2}
                    d="M13 10V3L4 14h7v7l9-11h-7z"
                  />
                </svg>
              </div>
              <h3 className="text-lg font-semibold mb-2">
                Real-time coding battles
              </h3>
              <p className="text-gray-400 text-sm">
                Face off against other developers in live coding challenges
              </p>
            </div>

            <div className="text-center">
              <div className="w-12 h-12 bg-blue-500 rounded-lg flex items-center justify-center mx-auto mb-4">
                <svg
                  className="w-6 h-6 text-white"
                  fill="none"
                  stroke="currentColor"
                  viewBox="0 0 24 24"
                >
                  <path
                    strokeLinecap="round"
                    strokeLinejoin="round"
                    strokeWidth={2}
                    d="M9 19v-6a2 2 0 00-2-2H5a2 2 0 00-2 2v6a2 2 0 002 2h2a2 2 0 002-2zm0 0V9a2 2 0 012-2h2a2 2 0 012 2v10m-6 0a2 2 0 002 2h2a2 2 0 002-2m0 0V5a2 2 0 012-2h2a2 2 0 012 2v14a2 2 0 01-2 2h-2a2 2 0 01-2-2z"
                  />
                </svg>
              </div>
              <h3 className="text-lg font-semibold mb-2">
                Multiple difficulty levels
              </h3>
              <p className="text-gray-400 text-sm">
                Choose from easy, medium, or hard coding challenges
              </p>
            </div>

            <div className="text-center">
              <div className="w-12 h-12 bg-yellow-500 rounded-lg flex items-center justify-center mx-auto mb-4">
                <svg
                  className="w-6 h-6 text-white"
                  fill="none"
                  stroke="currentColor"
                  viewBox="0 0 24 24"
                >
                  <path
                    strokeLinecap="round"
                    strokeLinejoin="round"
                    strokeWidth={2}
                    d="M3.055 11H5a2 2 0 012 2v1a2 2 0 002 2 2 2 0 012 2v2.945M8 3.935V5.5A2.5 2.5 0 0010.5 8h.5a2 2 0 012 2 2 2 0 104 0 2 2 0 012-2h1.064M15 20.488V18a2 2 0 012-2h3.064M21 12a9 9 0 11-18 0 9 9 0 0118 0z"
                  />
                </svg>
              </div>
              <h3 className="text-lg font-semibold mb-2">
                Compete with developers worldwide
              </h3>
              <p className="text-gray-400 text-sm">
                Challenge coders from around the globe in epic battles
              </p>
            </div>

            <div className="text-center">
              <div className="w-12 h-12 bg-slate-500 rounded-lg flex items-center justify-center mx-auto mb-4">
                <svg
                  className="w-6 h-6 text-white"
                  fill="none"
                  stroke="currentColor"
                  viewBox="0 0 24 24"
                >
                  <path
                    strokeLinecap="round"
                    strokeLinejoin="round"
                    strokeWidth={2}
                    d="M9 19v-6a2 2 0 00-2-2H5a2 2 0 00-2 2v6a2 2 0 002 2h2a2 2 0 002-2zm0 0V9a2 2 0 012-2h2a2 2 0 012 2v10m-6 0a2 2 0 002 2h2a2 2 0 002-2m0 0V5a2 2 0 012-2h2a2 2 0 012 2v14a2 2 0 01-2 2h-2a2 2 0 01-2-2z"
                  />
                </svg>
              </div>
              <h3 className="text-lg font-semibold mb-2">
                Track your coding progress
              </h3>
              <p className="text-gray-400 text-sm">
                Monitor your wins, losses, and skill improvement over time
              </p>
            </div>
          </div>
        </div>
      </section>

      {/* Footer - Server Rendered */}
      <footer className="py-12 px-6 border-t border-gray-800">
        <div className="container mx-auto max-w-6xl">
          <div className="flex flex-col md:flex-row justify-between items-center gap-4">
            <Link href="/" className="flex items-center space-x-2">
              <div className="w-8 h-8 bg-gradient-to-br from-orange-500 to-blue-500 rounded-lg flex items-center justify-center">
                <span className="text-white font-bold text-lg">CD</span>
              </div>
              <span className="text-xl font-bold">CodeDuel</span>
            </Link>

            <div className="flex gap-6 text-sm text-gray-400">
              <a
                href="https://github.com/Andriy3333/coding-duel"
                target="_blank"
                rel="noopener noreferrer"
                className="hover:text-white transition"
              >
                GitHub
              </a>
            </div>
          </div>
        </div>
      </footer>
    </div>
  );
}<|MERGE_RESOLUTION|>--- conflicted
+++ resolved
@@ -1,4 +1,3 @@
-<<<<<<< HEAD
 import Link from "next/link";
 import GoogleSignInButton from "@/components/GoogleSignInButton";
 
@@ -8,7 +7,7 @@
   return (
     <div className="min-h-screen bg-gray-950 text-white relative overflow-hidden">
       {/* Subtle Matrix-inspired Background Pattern */}
-      <div 
+      <div
         className="absolute inset-0 opacity-20"
         style={{
           backgroundImage: `
@@ -16,8 +15,8 @@
             linear-gradient(90deg, transparent 50px, rgba(34, 197, 94, 0.03) 51px, rgba(34, 197, 94, 0.03) 52px, transparent 53px),
             linear-gradient(180deg, transparent 50px, rgba(59, 130, 246, 0.03) 51px, rgba(59, 130, 246, 0.03) 52px, transparent 53px)
           `,
-          backgroundSize: '60px 60px, 120px 120px, 80px 80px',
-          backgroundPosition: '0 0, 30px 30px, 10px 10px'
+          backgroundSize: "60px 60px, 120px 120px, 80px 80px",
+          backgroundPosition: "0 0, 30px 30px, 10px 10px",
         }}
       />
       {/* Above-the-fold Hero Section - Server Rendered */}
@@ -31,57 +30,6 @@
               </h1>
               <div className="text-lg md:text-xl text-gray-300 font-medium mb-8">
                 Touch grass later
-=======
-
-import React, { useEffect } from "react";
-import Link from "next/link";
-import { Button } from "@/components/ui/button";
-import { Card, CardContent } from "@/components/ui/card";
-import { Badge } from "@/components/ui/badge";
-import { CheckCircle2 } from "lucide-react";
-import GoogleOneTap from "@/components/GoogleOneTap";
-import { authClient, getSession, useSession } from "@/lib/auth-client";
-import { auth } from "@/lib/auth";
-import { headers } from "next/headers";
-
-export default async function HomePage() {
-  // const { data: session } = useSession();
-  // console.log("Session data:", session);
-
-  const session = await auth.api.getSession({
-    headers: await headers()
-  })
-  console.log("Session data:", await session);
-  return (
-    <>
-      {session && 
-      <Link href="/profile" className="fixed top-4 right-4 p-2 bg-gray-800 text-white rounded-lg hover:bg-gray-700 transition z-50">
-        <img
-          src={session.user.image || "/default-avatar.png"}
-          alt="User Avatar"
-          className="w-8 h-8 rounded-full"
-        />
-      </Link>}
-      {!session && <GoogleOneTap />}
-      <div className="min-h-screen bg-gray-950 text-white">
-        {/* Hero Section */}
-        <section className="min-h-screen flex items-center justify-center relative px-6 pt-20">
-          <div className="absolute inset-0 bg-gradient-to-br from-blue-500/20 via-transparent to-purple-600/20" />
-          <div className="container mx-auto max-w-6xl relative">
-            <div className="text-center space-y-8">
-              <div className="space-y-4">
-                <h1 className="text-5xl md:text-7xl font-bold leading-tight">
-                  Code Fast.
-                  <br />
-                  <span className="bg-gradient-to-r from-blue-500 to-purple-600 bg-clip-text text-transparent">
-                    Win Faster.
-                  </span>
-                </h1>
-                <p className="text-xl md:text-2xl text-gray-400 max-w-3xl mx-auto">
-                  Real-time competitive coding battles. Race against opponents
-                  to solve algorithm challenges and climb the leaderboard.
-                </p>
->>>>>>> fe7eddc6
               </div>
 
               {/* Sign In Section - Client Island */}
