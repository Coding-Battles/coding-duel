"use client";

import React from "react";
import Link from "next/link";
import { Button } from "@/components/ui/button";
import { Card, CardContent } from "@/components/ui/card";
import { Badge } from "@/components/ui/badge";
import { CheckCircle2 } from "lucide-react";
<<<<<<< HEAD
import { LoginDialog } from "@/components/LoginDialog";
import { useRouter } from "next/navigation";
import { signIn, useSession } from "@/lib/auth-client";
=======
import { signInWithGoogle, useSession } from "@/lib/auth-client";
>>>>>>> 24295eb5

export default function HomePage() {
  const { data: session } = useSession();
  const router = useRouter();  

  // Log session data for testing
  if (session) {
    console.log("User session data:", session);
  }

  const handleSignIn = async () => {
    try {
      await signInWithGoogle();
    } catch (error) {
      console.error("Sign-in error:", error);
    }
  };

  return (
    <div className="min-h-screen bg-gray-950 text-white">
      {/* Hero Section */}
      <section className="min-h-screen flex items-center justify-center relative px-6 pt-20">
        <div className="absolute inset-0 bg-gradient-to-br from-blue-500/20 via-transparent to-purple-600/20" />
        <div className="container mx-auto max-w-6xl relative">
          <div className="text-center space-y-8">
            <div className="space-y-4">
              <h1 className="text-5xl md:text-7xl font-bold leading-tight">
                Code Fast.
                <br />
                <span className="bg-gradient-to-r from-blue-500 to-purple-600 bg-clip-text text-transparent">
                  Win Faster.
                </span>
              </h1>
              <p className="text-xl md:text-2xl text-gray-400 max-w-3xl mx-auto">
                Real-time competitive coding battles. Race against opponents to
                solve algorithm challenges and climb the leaderboard.
              </p>
            </div>

            <div className="flex flex-col sm:flex-row gap-4 justify-center pt-8">
              <Button
                size="lg"
                className="bg-white text-black text-lg px-8 py-6 hover:bg-gray-400"
                onClick={() => router.push("/Queue")}
              >
                Start Playing Free
              </Button>

              {!session && (
                <Button
                  onClick={handleSignIn}
                  size="lg"
                  className="bg-white text-black text-lg px-8 py-6 hover:bg-gray-400"
                >
                  Sign In with Google
                </Button>
              )}
            </div>

            <div className="flex justify-center gap-8 pt-8 text-sm text-gray-400">
              <div className="flex items-center gap-2">
                <CheckCircle2 className="w-5 h-5 text-green-500" />
                <span>No Installation</span>
              </div>
              <div className="flex items-center gap-2">
                <CheckCircle2 className="w-5 h-5 text-green-500" />
                <span>Real-time Battles</span>
              </div>
              <div className="flex items-center gap-2">
                <CheckCircle2 className="w-5 h-5 text-green-500" />
                <span>ELO Rating System</span>
              </div>
            </div>
          </div>

          {/* Animated Code Editor Preview */}
          <Card className="mt-16 bg-gray-900 border-gray-800 shadow-2xl animate-float">
            <div className="bg-gray-800 px-4 py-3 flex items-center justify-between rounded-t-lg">
              <div className="flex items-center gap-2">
                <div className="w-3 h-3 bg-red-500 rounded-full" />
                <div className="w-3 h-3 bg-yellow-500 rounded-full" />
                <div className="w-3 h-3 bg-green-500 rounded-full" />
              </div>
              <div className="flex items-center gap-4 text-sm">
                <span className="text-gray-400">
                  Time: <span className="text-white font-mono">4:32</span>
                </span>
                <Badge
                  variant="outline"
                  className="border-yellow-500 text-yellow-400"
                >
                  Opponent: Solving...
                </Badge>
              </div>
            </div>
            <CardContent className="p-6 font-mono text-sm">
              <div className="text-gray-400 mb-2">{/* Two Sum Problem */}</div>
              <div className="text-blue-400">
                function <span className="text-yellow-300">twoSum</span>(
                <span className="text-orange-300">nums</span>,{" "}
                <span className="text-orange-300">target</span>) {`{`}
              </div>
              <div className="ml-4 text-purple-400">
                const <span className="text-white">map</span> ={" "}
                <span className="text-blue-400">new</span>{" "}
                <span className="text-yellow-300">Map</span>();
              </div>
              <div className="ml-4 text-purple-400">
                for (<span className="text-blue-400">let</span> i ={" "}
                <span className="text-green-400">0</span>; i {"<"} nums.length;
                i++) {`{`}
              </div>
              <div className="ml-8 text-white">...</div>
              <div className="text-blue-400">{`}`}</div>
            </CardContent>
          </Card>
        </div>
      </section>

      {/* Footer */}
      <footer className="py-12 px-6 border-t border-gray-800">
        <div className="container mx-auto max-w-6xl">
          <div className="flex flex-col md:flex-row justify-between items-center gap-4">
            <Link href="/" className="flex items-center space-x-2">
              <div className="w-8 h-8 bg-gradient-to-br from-blue-500 to-purple-600 rounded-lg flex items-center justify-center">
                <span className="text-white font-bold text-lg">CD</span>
              </div>
              <span className="text-xl font-bold">CodeDuel</span>
            </Link>

            <div className="flex gap-6 text-sm text-gray-400">
              {/* <Link href="/privacy" className="hover:text-white transition">
                Privacy
              </Link>
              <Link href="/terms" className="hover:text-white transition">
                Terms
              </Link>
              <Link href="/contact" className="hover:text-white transition">
                Contact
              </Link> */}
              <a
                href="https://github.com/Andriy3333/coding-duel"
                target="_blank"
                rel="noopener noreferrer"
                className="hover:text-white transition"
              >
                GitHub
              </a>
            </div>
          </div>
        </div>
      </footer>
    </div>
  );
}<|MERGE_RESOLUTION|>--- conflicted
+++ resolved
@@ -6,17 +6,11 @@
 import { Card, CardContent } from "@/components/ui/card";
 import { Badge } from "@/components/ui/badge";
 import { CheckCircle2 } from "lucide-react";
-<<<<<<< HEAD
-import { LoginDialog } from "@/components/LoginDialog";
-import { useRouter } from "next/navigation";
-import { signIn, useSession } from "@/lib/auth-client";
-=======
 import { signInWithGoogle, useSession } from "@/lib/auth-client";
->>>>>>> 24295eb5
 
 export default function HomePage() {
   const { data: session } = useSession();
-  const router = useRouter();  
+  const router = useRouter();
 
   // Log session data for testing
   if (session) {
